// Licensed to the Apache Software Foundation (ASF) under one
// or more contributor license agreements.  See the NOTICE file
// distributed with this work for additional information
// regarding copyright ownership.  The ASF licenses this file
// to you under the Apache License, Version 2.0 (the
// "License"); you may not use this file except in compliance
// with the License.  You may obtain a copy of the License at
//
//   http://www.apache.org/licenses/LICENSE-2.0
//
// Unless required by applicable law or agreed to in writing,
// software distributed under the License is distributed on an
// "AS IS" BASIS, WITHOUT WARRANTIES OR CONDITIONS OF ANY
// KIND, either express or implied.  See the License for the
// specific language governing permissions and limitations
// under the License.

//! SessionContext contains methods for registering data sources and executing queries
use crate::{
    catalog::catalog::{CatalogList, MemoryCatalogList},
    config::{
        OPT_COLLECT_STATISTICS, OPT_CREATE_DEFAULT_CATALOG_AND_SCHEMA,
        OPT_INFORMATION_SCHEMA, OPT_PARQUET_ENABLE_PRUNING, OPT_REPARTITION_AGGREGATIONS,
        OPT_REPARTITION_JOINS, OPT_REPARTITION_WINDOWS, OPT_TARGET_PARTITIONS,
    },
    datasource::listing::{ListingOptions, ListingTable},
    datasource::{MemTable, ViewTable},
    logical_expr::{PlanType, ToStringifiedPlan},
    optimizer::optimizer::Optimizer,
    physical_optimizer::{
        aggregate_statistics::AggregateStatistics, join_selection::JoinSelection,
        optimizer::PhysicalOptimizerRule,
    },
};
pub use datafusion_physical_expr::execution_props::ExecutionProps;
use datafusion_physical_expr::var_provider::is_system_variables;
use parking_lot::RwLock;
use std::str::FromStr;
use std::sync::Arc;
use std::{
    any::{Any, TypeId},
    hash::{BuildHasherDefault, Hasher},
    string::String,
};
use std::{
    collections::{HashMap, HashSet},
    fmt::Debug,
};

use arrow::datatypes::{DataType, SchemaRef};
use arrow::record_batch::RecordBatch;

use crate::catalog::{
    catalog::{CatalogProvider, MemoryCatalogProvider},
    schema::{MemorySchemaProvider, SchemaProvider},
};
use crate::dataframe::DataFrame;
use crate::datasource::{
    listing::{ListingTableConfig, ListingTableUrl},
    provider_as_source, TableProvider,
};
use crate::error::{DataFusionError, Result};
use crate::logical_expr::{
    CreateCatalog, CreateCatalogSchema, CreateExternalTable, CreateMemoryTable,
    CreateView, DropTable, DropView, Explain, LogicalPlan, LogicalPlanBuilder,
    SetVariable, TableSource, TableType, UNNAMED_TABLE,
};
use crate::optimizer::{OptimizerContext, OptimizerRule};
use datafusion_sql::{ResolvedTableReference, TableReference};

use crate::physical_optimizer::coalesce_batches::CoalesceBatches;
use crate::physical_optimizer::repartition::Repartition;

use crate::config::{
    ConfigOptions, OPT_BATCH_SIZE, OPT_COALESCE_BATCHES,
    OPT_ENABLE_ROUND_ROBIN_REPARTITION, OPT_FILTER_NULL_JOIN_KEYS,
    OPT_OPTIMIZER_MAX_PASSES, OPT_OPTIMIZER_SKIP_FAILED_RULES,
};
use crate::execution::{runtime_env::RuntimeEnv, FunctionRegistry};
use crate::physical_optimizer::enforcement::BasicEnforcement;
use crate::physical_plan::file_format::{plan_to_csv, plan_to_json, plan_to_parquet};
use crate::physical_plan::planner::DefaultPhysicalPlanner;
use crate::physical_plan::udaf::AggregateUDF;
use crate::physical_plan::udf::ScalarUDF;
use crate::physical_plan::ExecutionPlan;
use crate::physical_plan::PhysicalPlanner;
use crate::variable::{VarProvider, VarType};
use async_trait::async_trait;
use chrono::{DateTime, Utc};
use datafusion_common::ScalarValue;
use datafusion_sql::{
    parser::DFParser,
    planner::{ContextProvider, SqlToRel},
};
use parquet::file::properties::WriterProperties;
use url::Url;

use crate::catalog::information_schema::{InformationSchemaProvider, INFORMATION_SCHEMA};
use crate::catalog::listing_schema::ListingSchemaProvider;
use crate::datasource::object_store::ObjectStoreUrl;
use crate::execution::memory_pool::MemoryPool;
use crate::physical_optimizer::global_sort_selection::GlobalSortSelection;
use crate::physical_optimizer::optimize_sorts::OptimizeSorts;
use crate::physical_optimizer::pipeline_checker::PipelineChecker;
use crate::physical_optimizer::pipeline_fixer::PipelineFixer;
use uuid::Uuid;

use super::options::{
    AvroReadOptions, CsvReadOptions, NdJsonReadOptions, ParquetReadOptions,
};

/// The default catalog name - this impacts what SQL queries use if not specified
const DEFAULT_CATALOG: &str = "datafusion";
/// The default schema name - this impacts what SQL queries use if not specified
const DEFAULT_SCHEMA: &str = "public";

/// SessionContext is the main interface for executing queries with DataFusion. It stands for
/// the connection between user and DataFusion/Ballista cluster.
/// The context provides the following functionality
///
/// * Create DataFrame from a CSV or Parquet data source.
/// * Register a CSV or Parquet data source as a table that can be referenced from a SQL query.
/// * Register a custom data source that can be referenced from a SQL query.
/// * Execution a SQL query
///
/// The following example demonstrates how to use the context to execute a query against a CSV
/// data source using the DataFrame API:
///
/// ```
/// use datafusion::prelude::*;
/// # use datafusion::error::Result;
/// # #[tokio::main]
/// # async fn main() -> Result<()> {
/// let ctx = SessionContext::new();
/// let df = ctx.read_csv("tests/example.csv", CsvReadOptions::new()).await?;
/// let df = df.filter(col("a").lt_eq(col("b")))?
///            .aggregate(vec![col("a")], vec![min(col("b"))])?
///            .limit(0, Some(100))?;
/// let results = df.collect();
/// # Ok(())
/// # }
/// ```
///
/// The following example demonstrates how to execute the same query using SQL:
///
/// ```
/// use datafusion::prelude::*;
///
/// # use datafusion::error::Result;
/// # #[tokio::main]
/// # async fn main() -> Result<()> {
/// let mut ctx = SessionContext::new();
/// ctx.register_csv("example", "tests/example.csv", CsvReadOptions::new()).await?;
/// let results = ctx.sql("SELECT a, MIN(b) FROM example GROUP BY a LIMIT 100").await?;
/// # Ok(())
/// # }
/// ```
#[derive(Clone)]
pub struct SessionContext {
    /// Uuid for the session
    session_id: String,
    /// Session start time
    session_start_time: DateTime<Utc>,
    /// Shared session state for the session
    state: Arc<RwLock<SessionState>>,
}

impl Default for SessionContext {
    fn default() -> Self {
        Self::new()
    }
}

impl SessionContext {
    /// Creates a new execution context using a default session configuration.
    pub fn new() -> Self {
        Self::with_config(SessionConfig::new())
    }

    /// Finds any ListSchemaProviders and instructs them to reload tables from "disk"
    pub async fn refresh_catalogs(&self) -> Result<()> {
        let cat_names = self.catalog_names().clone();
        for cat_name in cat_names.iter() {
            let cat = self.catalog(cat_name.as_str()).ok_or_else(|| {
                DataFusionError::Internal("Catalog not found!".to_string())
            })?;
            for schema_name in cat.schema_names() {
                let schema = cat.schema(schema_name.as_str()).ok_or_else(|| {
                    DataFusionError::Internal("Schema not found!".to_string())
                })?;
                let lister = schema.as_any().downcast_ref::<ListingSchemaProvider>();
                if let Some(lister) = lister {
                    lister.refresh(&self.state()).await?;
                }
            }
        }
        Ok(())
    }

    /// Creates a new session context using the provided session configuration.
    pub fn with_config(config: SessionConfig) -> Self {
        let runtime = Arc::new(RuntimeEnv::default());
        Self::with_config_rt(config, runtime)
    }

    /// Creates a new session context using the provided configuration and RuntimeEnv.
    pub fn with_config_rt(config: SessionConfig, runtime: Arc<RuntimeEnv>) -> Self {
        let state = SessionState::with_config_rt(config, runtime);
        Self::with_state(state)
    }

    /// Creates a new session context using the provided session state.
    pub fn with_state(state: SessionState) -> Self {
        Self {
            session_id: state.session_id.clone(),
            session_start_time: Utc::now(),
            state: Arc::new(RwLock::new(state)),
        }
    }

    /// Returns the time this session was created
    pub fn session_start_time(&self) -> DateTime<Utc> {
        self.session_start_time
    }

    /// Registers the [`RecordBatch`] as the specified table name
    pub fn register_batch(
        &self,
        table_name: &str,
        batch: RecordBatch,
    ) -> Result<Option<Arc<dyn TableProvider>>> {
        let table = MemTable::try_new(batch.schema(), vec![vec![batch]])?;
        self.register_table(TableReference::Bare { table: table_name }, Arc::new(table))
    }

    /// Return the [RuntimeEnv] used to run queries with this [SessionContext]
    pub fn runtime_env(&self) -> Arc<RuntimeEnv> {
        self.state.read().runtime_env.clone()
    }

    /// Return the session_id of this Session
    pub fn session_id(&self) -> String {
        self.session_id.clone()
    }

    /// Return a copied version of config for this Session
    pub fn copied_config(&self) -> SessionConfig {
        self.state.read().config.clone()
    }

    /// Creates a [`DataFrame`] that will execute a SQL query.
    ///
    /// This method is `async` because queries of type `CREATE EXTERNAL TABLE`
    /// might require the schema to be inferred.
    pub async fn sql(&self, sql: &str) -> Result<DataFrame> {
        let mut statements = DFParser::parse_sql(sql)?;
        if statements.len() != 1 {
            return Err(DataFusionError::NotImplemented(
                "The context currently only supports a single SQL statement".to_string(),
            ));
        }

        // create a query planner
        let plan = {
            // TODO: Move catalog off SessionState onto SessionContext
            let state = self.state.read();
            let query_planner = SqlToRel::new(&*state);
            query_planner.statement_to_plan(statements.pop_front().unwrap())?
        };

        match plan {
            LogicalPlan::CreateExternalTable(cmd) => {
                self.create_external_table(&cmd).await
            }

            LogicalPlan::CreateMemoryTable(CreateMemoryTable {
                name,
                input,
                if_not_exists,
                or_replace,
            }) => {
                let input = Arc::try_unwrap(input).unwrap_or_else(|e| e.as_ref().clone());
                let table = self.table(&name);

                match (if_not_exists, or_replace, table) {
                    (true, false, Ok(_)) => self.return_empty_dataframe(),
                    (false, true, Ok(_)) => {
                        self.deregister_table(&name)?;
                        let schema = Arc::new(input.schema().as_ref().into());
                        let physical = DataFrame::new(self.state(), input);

                        let batches: Vec<_> = physical.collect_partitioned().await?;
                        let table = Arc::new(MemTable::try_new(schema, batches)?);

                        self.register_table(&name, table)?;
                        self.return_empty_dataframe()
                    }
                    (true, true, Ok(_)) => Err(DataFusionError::Execution(
                        "'IF NOT EXISTS' cannot coexist with 'REPLACE'".to_string(),
                    )),
                    (_, _, Err(_)) => {
                        let schema = Arc::new(input.schema().as_ref().into());
                        let physical = DataFrame::new(self.state(), input);

                        let batches: Vec<_> = physical.collect_partitioned().await?;
                        let table = Arc::new(MemTable::try_new(schema, batches)?);

                        self.register_table(&name, table)?;
                        self.return_empty_dataframe()
                    }
                    (false, false, Ok(_)) => Err(DataFusionError::Execution(format!(
                        "Table '{name}' already exists"
                    ))),
                }
            }

            LogicalPlan::CreateView(CreateView {
                name,
                input,
                or_replace,
                definition,
            }) => {
                let view = self.table(&name);

                match (or_replace, view) {
                    (true, Ok(_)) => {
                        self.deregister_table(&name)?;
                        let table =
                            Arc::new(ViewTable::try_new((*input).clone(), definition)?);

                        self.register_table(&name, table)?;
                        self.return_empty_dataframe()
                    }
                    (_, Err(_)) => {
                        let table =
                            Arc::new(ViewTable::try_new((*input).clone(), definition)?);

                        self.register_table(&name, table)?;
                        self.return_empty_dataframe()
                    }
                    (false, Ok(_)) => Err(DataFusionError::Execution(format!(
                        "Table '{name}' already exists"
                    ))),
                }
            }

            LogicalPlan::DropTable(DropTable {
                name, if_exists, ..
            }) => {
                let result = self.find_and_deregister(&name, TableType::Base);
                match (result, if_exists) {
                    (Ok(true), _) => self.return_empty_dataframe(),
                    (_, true) => self.return_empty_dataframe(),
                    (_, _) => Err(DataFusionError::Execution(format!(
                        "Table '{name}' doesn't exist."
                    ))),
                }
            }

            LogicalPlan::DropView(DropView {
                name, if_exists, ..
            }) => {
                let result = self.find_and_deregister(&name, TableType::View);
                match (result, if_exists) {
                    (Ok(true), _) => self.return_empty_dataframe(),
                    (_, true) => self.return_empty_dataframe(),
                    (_, _) => Err(DataFusionError::Execution(format!(
                        "View '{name}' doesn't exist."
                    ))),
                }
            }

            LogicalPlan::SetVariable(SetVariable {
                variable, value, ..
            }) => {
                let mut state = self.state.write();
                let config_options = &mut state.config.config_options;

                let old_value = config_options.get(&variable).ok_or_else(|| {
                    DataFusionError::Execution(format!(
                        "Can not SET variable: Unknown Variable {variable}"
                    ))
                })?;

                match old_value {
                    ScalarValue::Boolean(_) => {
                        let new_value = value.parse::<bool>().map_err(|_| {
                            DataFusionError::Execution(format!(
                                "Failed to parse {value} as bool",
                            ))
                        })?;
                        config_options.set_bool(&variable, new_value);
                    }

                    ScalarValue::UInt64(_) => {
                        let new_value = value.parse::<u64>().map_err(|_| {
                            DataFusionError::Execution(format!(
                                "Failed to parse {value} as u64",
                            ))
                        })?;
                        config_options.set_u64(&variable, new_value);
                    }

                    ScalarValue::Utf8(_) => {
                        let new_value = value.parse::<String>().map_err(|_| {
                            DataFusionError::Execution(format!(
                                "Failed to parse {value} as String",
                            ))
                        })?;
                        config_options.set_string(&variable, new_value);
                    }

                    _ => {
                        return Err(DataFusionError::Execution(
                            "Unsupported Scalar Value Type".to_string(),
                        ))
                    }
                }
                drop(state);

                self.return_empty_dataframe()
            }

            LogicalPlan::CreateCatalogSchema(CreateCatalogSchema {
                schema_name,
                if_not_exists,
                ..
            }) => {
                // sqlparser doesnt accept database / catalog as parameter to CREATE SCHEMA
                // so for now, we default to default catalog
                let tokens: Vec<&str> = schema_name.split('.').collect();
                let (catalog, schema_name) = match tokens.len() {
                    1 => Ok((DEFAULT_CATALOG, schema_name.as_str())),
                    2 => Ok((tokens[0], tokens[1])),
                    _ => Err(DataFusionError::Execution(format!(
                        "Unable to parse catalog from {schema_name}"
                    ))),
                }?;
                let catalog = self.catalog(catalog).ok_or_else(|| {
                    DataFusionError::Execution(format!(
                        "Missing '{DEFAULT_CATALOG}' catalog"
                    ))
                })?;

                let schema = catalog.schema(schema_name);

                match (if_not_exists, schema) {
                    (true, Some(_)) => self.return_empty_dataframe(),
                    (true, None) | (false, None) => {
                        let schema = Arc::new(MemorySchemaProvider::new());
                        catalog.register_schema(schema_name, schema)?;
                        self.return_empty_dataframe()
                    }
                    (false, Some(_)) => Err(DataFusionError::Execution(format!(
                        "Schema '{schema_name}' already exists"
                    ))),
                }
            }
            LogicalPlan::CreateCatalog(CreateCatalog {
                catalog_name,
                if_not_exists,
                ..
            }) => {
                let catalog = self.catalog(catalog_name.as_str());

                match (if_not_exists, catalog) {
                    (true, Some(_)) => self.return_empty_dataframe(),
                    (true, None) | (false, None) => {
                        let new_catalog = Arc::new(MemoryCatalogProvider::new());
                        self.state
                            .write()
                            .catalog_list
                            .register_catalog(catalog_name, new_catalog);
                        self.return_empty_dataframe()
                    }
                    (false, Some(_)) => Err(DataFusionError::Execution(format!(
                        "Catalog '{catalog_name}' already exists"
                    ))),
                }
            }

            plan => Ok(DataFrame::new(self.state(), plan)),
        }
    }

    // return an empty dataframe
    fn return_empty_dataframe(&self) -> Result<DataFrame> {
        let plan = LogicalPlanBuilder::empty(false).build()?;
        Ok(DataFrame::new(self.state(), plan))
    }

    async fn create_external_table(
        &self,
        cmd: &CreateExternalTable,
    ) -> Result<DataFrame> {
        let table_provider: Arc<dyn TableProvider> =
            self.create_custom_table(cmd).await?;

        let table = self.table(&cmd.name);
        match (cmd.if_not_exists, table) {
            (true, Ok(_)) => self.return_empty_dataframe(),
            (_, Err(_)) => {
                self.register_table(&cmd.name, table_provider)?;
                self.return_empty_dataframe()
            }
            (false, Ok(_)) => Err(DataFusionError::Execution(format!(
                "Table '{}' already exists",
                cmd.name
            ))),
        }
    }

    async fn create_custom_table(
        &self,
        cmd: &CreateExternalTable,
    ) -> Result<Arc<dyn TableProvider>> {
        let state = self.state.read().clone();
        let file_type = cmd.file_type.to_uppercase();
        let factory = &state
            .runtime_env
            .table_factories
            .get(file_type.as_str())
            .ok_or_else(|| {
                DataFusionError::Execution(format!(
                    "Unable to find factory for {}",
                    cmd.file_type
                ))
            })?;
        let table = (*factory).create(&state, cmd).await?;
        Ok(table)
    }

    fn find_and_deregister<'a>(
        &self,
        table_ref: impl Into<TableReference<'a>>,
        table_type: TableType,
    ) -> Result<bool> {
        let table_ref = table_ref.into();
        let table_provider = self
            .state
            .read()
            .schema_for_ref(table_ref)?
            .table(table_ref.table());

        if let Some(table_provider) = table_provider {
            if table_provider.table_type() == table_type {
                self.deregister_table(table_ref)?;
                return Ok(true);
            }
        }
        Ok(false)
    }
    /// Creates a logical plan.
    ///
    /// This function is intended for internal use and should not be called directly.
    #[deprecated(note = "Use SessionContext::sql which snapshots the SessionState")]
    pub fn create_logical_plan(&self, sql: &str) -> Result<LogicalPlan> {
        let mut statements = DFParser::parse_sql(sql)?;

        if statements.len() != 1 {
            return Err(DataFusionError::NotImplemented(
                "The context currently only supports a single SQL statement".to_string(),
            ));
        }

        // create a query planner
        let state = self.state.read().clone();
        let query_planner = SqlToRel::new(&state);
        query_planner.statement_to_plan(statements.pop_front().unwrap())
    }

    /// Registers a variable provider within this context.
    pub fn register_variable(
        &self,
        variable_type: VarType,
        provider: Arc<dyn VarProvider + Send + Sync>,
    ) {
        self.state
            .write()
            .execution_props
            .add_var_provider(variable_type, provider);
    }

    /// Registers a scalar UDF within this context.
    ///
    /// Note in SQL queries, function names are looked up using
    /// lowercase unless the query uses quotes. For example,
    ///
    /// `SELECT MY_FUNC(x)...` will look for a function named `"my_func"`
    /// `SELECT "my_FUNC"(x)` will look for a function named `"my_FUNC"`
    pub fn register_udf(&self, f: ScalarUDF) {
        self.state
            .write()
            .scalar_functions
            .insert(f.name.clone(), Arc::new(f));
    }

    /// Registers an aggregate UDF within this context.
    ///
    /// Note in SQL queries, aggregate names are looked up using
    /// lowercase unless the query uses quotes. For example,
    ///
    /// `SELECT MY_UDAF(x)...` will look for an aggregate named `"my_udaf"`
    /// `SELECT "my_UDAF"(x)` will look for an aggregate named `"my_UDAF"`
    pub fn register_udaf(&self, f: AggregateUDF) {
        self.state
            .write()
            .aggregate_functions
            .insert(f.name.clone(), Arc::new(f));
    }

    /// Creates a [`DataFrame`] for reading an Avro data source.
    pub async fn read_avro(
        &self,
        table_path: impl AsRef<str>,
        options: AvroReadOptions<'_>,
    ) -> Result<DataFrame> {
        let table_path = ListingTableUrl::parse(table_path)?;
        let target_partitions = self.copied_config().target_partitions();

        let listing_options = options.to_listing_options(target_partitions);

        let resolved_schema = match (options.schema, options.infinite) {
            (Some(s), _) => Arc::new(s.to_owned()),
            (None, false) => {
                listing_options
                    .infer_schema(&self.state(), &table_path)
                    .await?
            }
            (None, true) => {
                return Err(DataFusionError::Plan(
                    "Schema inference for infinite data sources is not supported."
                        .to_string(),
                ))
            }
        };

        let config = ListingTableConfig::new(table_path)
            .with_listing_options(listing_options)
            .with_schema(resolved_schema);
        let provider = ListingTable::try_new(config)?;
        self.read_table(Arc::new(provider))
    }

    /// Creates a [`DataFrame`] for reading an Json data source.
    pub async fn read_json(
        &self,
        table_path: impl AsRef<str>,
        options: NdJsonReadOptions<'_>,
    ) -> Result<DataFrame> {
        let table_path = ListingTableUrl::parse(table_path)?;
        let target_partitions = self.copied_config().target_partitions();

        let listing_options = options.to_listing_options(target_partitions);

        let resolved_schema = match (options.schema, options.infinite) {
            (Some(s), _) => Arc::new(s.to_owned()),
            (None, false) => {
                listing_options
                    .infer_schema(&self.state(), &table_path)
                    .await?
            }
            (None, true) => {
                return Err(DataFusionError::Plan(
                    "Schema inference for infinite data sources is not supported."
                        .to_string(),
                ))
            }
        };
        let config = ListingTableConfig::new(table_path)
            .with_listing_options(listing_options)
            .with_schema(resolved_schema);
        let provider = ListingTable::try_new(config)?;

        self.read_table(Arc::new(provider))
    }

    /// Creates an empty DataFrame.
    pub fn read_empty(&self) -> Result<DataFrame> {
        Ok(DataFrame::new(
            self.state(),
            LogicalPlanBuilder::empty(true).build()?,
        ))
    }

    /// Creates a [`DataFrame`] for reading a CSV data source.
    pub async fn read_csv(
        &self,
        table_path: impl AsRef<str>,
        options: CsvReadOptions<'_>,
    ) -> Result<DataFrame> {
        let table_path = ListingTableUrl::parse(table_path)?;
        let target_partitions = self.copied_config().target_partitions();
        let listing_options = options.to_listing_options(target_partitions);
        let resolved_schema = match (options.schema, options.infinite) {
            (Some(s), _) => Arc::new(s.to_owned()),
            (None, false) => {
                listing_options
                    .infer_schema(&self.state(), &table_path)
                    .await?
            }
            (None, true) => {
                return Err(DataFusionError::Plan(
                    "Schema inference for infinite data sources is not supported."
                        .to_string(),
                ))
            }
        };
        let config = ListingTableConfig::new(table_path.clone())
            .with_listing_options(listing_options)
            .with_schema(resolved_schema);

        let provider = ListingTable::try_new(config)?;
        self.read_table(Arc::new(provider))
    }

    /// Creates a [`DataFrame`] for reading a Parquet data source.
    pub async fn read_parquet(
        &self,
        table_path: impl AsRef<str>,
        options: ParquetReadOptions<'_>,
    ) -> Result<DataFrame> {
        let table_path = ListingTableUrl::parse(table_path)?;
        let listing_options = options.to_listing_options(&self.state.read().config);

        // with parquet we resolve the schema in all cases
        let resolved_schema = listing_options
            .infer_schema(&self.state(), &table_path)
            .await?;

        let config = ListingTableConfig::new(table_path)
            .with_listing_options(listing_options)
            .with_schema(resolved_schema);

        let provider = ListingTable::try_new(config)?;
        self.read_table(Arc::new(provider))
    }

    /// Creates a [`DataFrame`] for reading a custom [`TableProvider`].
    pub fn read_table(&self, provider: Arc<dyn TableProvider>) -> Result<DataFrame> {
        Ok(DataFrame::new(
            self.state(),
            LogicalPlanBuilder::scan(UNNAMED_TABLE, provider_as_source(provider), None)?
                .build()?,
        ))
    }

    /// Creates a [`DataFrame`] for reading a [`RecordBatch`]
    pub fn read_batch(&self, batch: RecordBatch) -> Result<DataFrame> {
        let provider = MemTable::try_new(batch.schema(), vec![vec![batch]])?;
        Ok(DataFrame::new(
            self.state(),
            LogicalPlanBuilder::scan(
                UNNAMED_TABLE,
                provider_as_source(Arc::new(provider)),
                None,
            )?
            .build()?,
        ))
    }

    /// Registers a [`ListingTable]` that can assemble multiple files
    /// from locations in an [`ObjectStore`] instance into a single
    /// table.
    ///
    /// This method is `async` because it might need to resolve the schema.
    ///
    /// [`ObjectStore`]: object_store::ObjectStore
    pub async fn register_listing_table(
        &self,
        name: &str,
        table_path: impl AsRef<str>,
        options: ListingOptions,
        provided_schema: Option<SchemaRef>,
        sql_definition: Option<String>,
    ) -> Result<()> {
        let table_path = ListingTableUrl::parse(table_path)?;
        let resolved_schema = match (provided_schema, options.infinite_source) {
            (Some(s), _) => s,
            (None, false) => options.infer_schema(&self.state(), &table_path).await?,
            (None, true) => {
                return Err(DataFusionError::Plan(
                    "Schema inference for infinite data sources is not supported."
                        .to_string(),
                ))
            }
        };
        let config = ListingTableConfig::new(table_path)
            .with_listing_options(options)
            .with_schema(resolved_schema);
        let table = ListingTable::try_new(config)?.with_definition(sql_definition);
        self.register_table(TableReference::Bare { table: name }, Arc::new(table))?;
        Ok(())
    }

    /// Registers a CSV file as a table which can referenced from SQL
    /// statements executed against this context.
    pub async fn register_csv(
        &self,
        name: &str,
        table_path: &str,
        options: CsvReadOptions<'_>,
    ) -> Result<()> {
        let listing_options =
            options.to_listing_options(self.copied_config().target_partitions());

        self.register_listing_table(
            name,
            table_path,
            listing_options,
            options.schema.map(|s| Arc::new(s.to_owned())),
            None,
        )
        .await?;

        Ok(())
    }

    /// Registers a Json file as a table that it can be referenced
    /// from SQL statements executed against this context.
    pub async fn register_json(
        &self,
        name: &str,
        table_path: &str,
        options: NdJsonReadOptions<'_>,
    ) -> Result<()> {
        let listing_options =
            options.to_listing_options(self.copied_config().target_partitions());

        self.register_listing_table(
            name,
            table_path,
            listing_options,
            options.schema.map(|s| Arc::new(s.to_owned())),
            None,
        )
        .await?;
        Ok(())
    }

    /// Registers a Parquet file as a table that can be referenced from SQL
    /// statements executed against this context.
    pub async fn register_parquet(
        &self,
        name: &str,
        table_path: &str,
        options: ParquetReadOptions<'_>,
    ) -> Result<()> {
        let listing_options = options.to_listing_options(&self.state.read().config);

        self.register_listing_table(name, table_path, listing_options, None, None)
            .await?;
        Ok(())
    }

    /// Registers an Avro file as a table that can be referenced from
    /// SQL statements executed against this context.
    pub async fn register_avro(
        &self,
        name: &str,
        table_path: &str,
        options: AvroReadOptions<'_>,
    ) -> Result<()> {
        let listing_options =
            options.to_listing_options(self.copied_config().target_partitions());

        self.register_listing_table(
            name,
            table_path,
            listing_options,
            options.schema.map(|s| Arc::new(s.to_owned())),
            None,
        )
        .await?;
        Ok(())
    }

    /// Registers a named catalog using a custom `CatalogProvider` so that
    /// it can be referenced from SQL statements executed against this
    /// context.
    ///
    /// Returns the [`CatalogProvider`] previously registered for this
    /// name, if any
    pub fn register_catalog(
        &self,
        name: impl Into<String>,
        catalog: Arc<dyn CatalogProvider>,
    ) -> Option<Arc<dyn CatalogProvider>> {
        let name = name.into();
        self.state
            .read()
            .catalog_list
            .register_catalog(name, catalog)
    }

    /// Retrieves the list of available catalog names.
    pub fn catalog_names(&self) -> Vec<String> {
        self.state.read().catalog_list.catalog_names()
    }

    /// Retrieves a [`CatalogProvider`] instance by name
    pub fn catalog(&self, name: &str) -> Option<Arc<dyn CatalogProvider>> {
        self.state.read().catalog_list.catalog(name)
    }

    /// Registers a [`TableProvider`] as a table that can be
    /// referenced from SQL statements executed against this context.
    ///
    /// Returns the [`TableProvider`] previously registered for this
    /// reference, if any
    pub fn register_table<'a>(
        &'a self,
        table_ref: impl Into<TableReference<'a>>,
        provider: Arc<dyn TableProvider>,
    ) -> Result<Option<Arc<dyn TableProvider>>> {
        let table_ref = table_ref.into();
        self.state
            .read()
            .schema_for_ref(table_ref)?
            .register_table(table_ref.table().to_owned(), provider)
    }

    /// Deregisters the given table.
    ///
    /// Returns the registered provider, if any
    pub fn deregister_table<'a>(
        &'a self,
        table_ref: impl Into<TableReference<'a>>,
    ) -> Result<Option<Arc<dyn TableProvider>>> {
        let table_ref = table_ref.into();
        self.state
            .read()
            .schema_for_ref(table_ref)?
            .deregister_table(table_ref.table())
    }

    /// Return true if the specified table exists in the schema provider.
    pub fn table_exist<'a>(
        &'a self,
        table_ref: impl Into<TableReference<'a>>,
    ) -> Result<bool> {
        let table_ref = table_ref.into();
        Ok(self
            .state
            .read()
            .schema_for_ref(table_ref)?
            .table_exist(table_ref.table()))
    }

    /// Retrieves a [`DataFrame`] representing a table previously
    /// registered by calling the [`register_table`] function.
    ///
    /// Returns an error if no table has been registered with the
    /// provided reference.
    ///
    /// [`register_table`]: SessionContext::register_table
    pub fn table<'a>(
        &self,
        table_ref: impl Into<TableReference<'a>>,
    ) -> Result<DataFrame> {
        let table_ref = table_ref.into();
        let provider = self.table_provider(table_ref)?;
        let plan = LogicalPlanBuilder::scan(
            table_ref.table(),
            provider_as_source(Arc::clone(&provider)),
            None,
        )?
        .build()?;
        Ok(DataFrame::new(self.state(), plan))
    }

    /// Return a [`TabelProvider`] for the specified table.
    pub fn table_provider<'a>(
        &self,
        table_ref: impl Into<TableReference<'a>>,
    ) -> Result<Arc<dyn TableProvider>> {
        let table_ref = table_ref.into();
        let schema = self.state.read().schema_for_ref(table_ref)?;
        match schema.table(table_ref.table()) {
            Some(ref provider) => Ok(Arc::clone(provider)),
            _ => Err(DataFusionError::Plan(format!(
                "No table named '{}'",
                table_ref.table()
            ))),
        }
    }

    /// Returns the set of available tables in the default catalog and
    /// schema.
    ///
    /// Use [`table`] to get a specific table.
    ///
    /// [`table`]: SessionContext::table
    #[deprecated(
        note = "Please use the catalog provider interface (`SessionContext::catalog`) to examine available catalogs, schemas, and tables"
    )]
    pub fn tables(&self) -> Result<HashSet<String>> {
        Ok(self
            .state
            .read()
            // a bare reference will always resolve to the default catalog and schema
            .schema_for_ref(TableReference::Bare { table: "" })?
            .table_names()
            .iter()
            .cloned()
            .collect())
    }

    /// Optimizes the logical plan by applying optimizer rules.
    #[deprecated(
        note = "Use SessionState::optimize to ensure a consistent state for planning and execution"
    )]
    pub fn optimize(&self, plan: &LogicalPlan) -> Result<LogicalPlan> {
        self.state.read().optimize(plan)
    }

    /// Creates a physical plan from a logical plan.
    #[deprecated(
        note = "Use SessionState::create_physical_plan or DataFrame::create_physical_plan to ensure a consistent state for planning and execution"
    )]
    pub async fn create_physical_plan(
        &self,
        logical_plan: &LogicalPlan,
    ) -> Result<Arc<dyn ExecutionPlan>> {
        self.state().create_physical_plan(logical_plan).await
    }

    /// Executes a query and writes the results to a partitioned CSV file.
    pub async fn write_csv(
        &self,
        plan: Arc<dyn ExecutionPlan>,
        path: impl AsRef<str>,
    ) -> Result<()> {
        let state = self.state.read().clone();
        plan_to_csv(&state, plan, path).await
    }

    /// Executes a query and writes the results to a partitioned JSON file.
    pub async fn write_json(
        &self,
        plan: Arc<dyn ExecutionPlan>,
        path: impl AsRef<str>,
    ) -> Result<()> {
        let state = self.state.read().clone();
        plan_to_json(&state, plan, path).await
    }

    /// Executes a query and writes the results to a partitioned Parquet file.
    pub async fn write_parquet(
        &self,
        plan: Arc<dyn ExecutionPlan>,
        path: impl AsRef<str>,
        writer_properties: Option<WriterProperties>,
    ) -> Result<()> {
        let state = self.state.read().clone();
        plan_to_parquet(&state, plan, path, writer_properties).await
    }

    /// Get a new TaskContext to run in this session
    pub fn task_ctx(&self) -> Arc<TaskContext> {
        Arc::new(TaskContext::from(self))
    }

    /// Snapshots the [`SessionState`] of this [`SessionContext`] setting the
    /// `query_execution_start_time` to the current time
    pub fn state(&self) -> SessionState {
        let mut state = self.state.read().clone();
        state.execution_props.start_execution();
        state
    }
}

impl FunctionRegistry for SessionContext {
    fn udfs(&self) -> HashSet<String> {
        self.state.read().udfs()
    }

    fn udf(&self, name: &str) -> Result<Arc<ScalarUDF>> {
        self.state.read().udf(name)
    }

    fn udaf(&self, name: &str) -> Result<Arc<AggregateUDF>> {
        self.state.read().udaf(name)
    }
}

/// A planner used to add extensions to DataFusion logical and physical plans.
#[async_trait]
pub trait QueryPlanner {
    /// Given a `LogicalPlan`, create an `ExecutionPlan` suitable for execution
    async fn create_physical_plan(
        &self,
        logical_plan: &LogicalPlan,
        session_state: &SessionState,
    ) -> Result<Arc<dyn ExecutionPlan>>;
}

/// The query planner used if no user defined planner is provided
struct DefaultQueryPlanner {}

#[async_trait]
impl QueryPlanner for DefaultQueryPlanner {
    /// Given a `LogicalPlan`, create an `ExecutionPlan` suitable for execution
    async fn create_physical_plan(
        &self,
        logical_plan: &LogicalPlan,
        session_state: &SessionState,
    ) -> Result<Arc<dyn ExecutionPlan>> {
        let planner = DefaultPhysicalPlanner::default();
        planner
            .create_physical_plan(logical_plan, session_state)
            .await
    }
}

/// Map that holds opaque objects indexed by their type.
///
/// Data is wrapped into an [`Arc`] to enable [`Clone`] while still being [object safe].
///
/// [object safe]: https://doc.rust-lang.org/reference/items/traits.html#object-safety
type AnyMap =
    HashMap<TypeId, Arc<dyn Any + Send + Sync + 'static>, BuildHasherDefault<IdHasher>>;

/// Hasher for [`AnyMap`].
///
/// With [`TypeId`}s as keys, there's no need to hash them. They are already hashes themselves, coming from the compiler.
/// The [`IdHasher`} just holds the [`u64`} of the [`TypeId`}, and then returns it, instead of doing any bit fiddling.
#[derive(Default)]
struct IdHasher(u64);

impl Hasher for IdHasher {
    fn write(&mut self, _: &[u8]) {
        unreachable!("TypeId calls write_u64");
    }

    #[inline]
    fn write_u64(&mut self, id: u64) {
        self.0 = id;
    }

    #[inline]
    fn finish(&self) -> u64 {
        self.0
    }
}

/// Configuration options for session context
#[derive(Clone)]
pub struct SessionConfig {
    /// Default catalog name for table resolution
    default_catalog: String,
    /// Default schema name for table resolution (not in ConfigOptions
    /// due to `resolve_table_ref` which passes back references)
    default_schema: String,
    /// Configuration options
    config_options: ConfigOptions,
    /// Opaque extensions.
    extensions: AnyMap,
}

impl Default for SessionConfig {
    fn default() -> Self {
        Self {
            default_catalog: DEFAULT_CATALOG.to_owned(),
            default_schema: DEFAULT_SCHEMA.to_owned(),
            config_options: ConfigOptions::new(),
            // Assume no extensions by default.
            extensions: HashMap::with_capacity_and_hasher(
                0,
                BuildHasherDefault::default(),
            ),
        }
    }
}

impl SessionConfig {
    /// Create an execution config with default setting
    pub fn new() -> Self {
        Default::default()
    }

    /// Create an execution config with config options read from the environment
    pub fn from_env() -> Self {
        Self {
            config_options: ConfigOptions::from_env(),
            ..Default::default()
        }
    }

    /// Set a configuration option
    pub fn set(mut self, key: &str, value: ScalarValue) -> Self {
        self.config_options.set(key, value);
        self
    }

    /// Set a boolean configuration option
    pub fn set_bool(self, key: &str, value: bool) -> Self {
        self.set(key, ScalarValue::Boolean(Some(value)))
    }

    /// Set a generic `u64` configuration option
    pub fn set_u64(self, key: &str, value: u64) -> Self {
        self.set(key, ScalarValue::UInt64(Some(value)))
    }

    /// Set a generic `usize` configuration option
    pub fn set_usize(self, key: &str, value: usize) -> Self {
        let value: u64 = value.try_into().expect("convert usize to u64");
        self.set(key, ScalarValue::UInt64(Some(value)))
    }

    /// Set a generic `str` configuration option
    pub fn set_str(self, key: &str, value: &str) -> Self {
        self.set(key, ScalarValue::Utf8(Some(value.to_string())))
    }

    /// Customize batch size
    pub fn with_batch_size(self, n: usize) -> Self {
        // batch size must be greater than zero
        assert!(n > 0);
        self.set_u64(OPT_BATCH_SIZE, n.try_into().unwrap())
    }

    /// Customize [`OPT_TARGET_PARTITIONS`]
    pub fn with_target_partitions(self, n: usize) -> Self {
        // partition count must be greater than zero
        assert!(n > 0);
        self.set_usize(OPT_TARGET_PARTITIONS, n)
    }

    /// get target_partitions
    pub fn target_partitions(&self) -> usize {
        self.config_options
            .get_usize(OPT_TARGET_PARTITIONS)
            .expect("target partitions must be set")
    }

    /// Is the information schema enabled?
    pub fn information_schema(&self) -> bool {
        self.config_options
            .get_bool(OPT_INFORMATION_SCHEMA)
            .unwrap_or_default()
    }

    /// Should the context create the default catalog and schema?
    pub fn create_default_catalog_and_schema(&self) -> bool {
        self.config_options
            .get_bool(OPT_CREATE_DEFAULT_CATALOG_AND_SCHEMA)
            .unwrap_or_default()
    }

    /// Are joins repartitioned during execution?
    pub fn repartition_joins(&self) -> bool {
        self.config_options
            .get_bool(OPT_REPARTITION_JOINS)
            .unwrap_or_default()
    }

    /// Are aggregates repartitioned during execution?
    pub fn repartition_aggregations(&self) -> bool {
        self.config_options
            .get_bool(OPT_REPARTITION_AGGREGATIONS)
            .unwrap_or_default()
    }

    /// Are window functions repartitioned during execution?
    pub fn repartition_window_functions(&self) -> bool {
        self.config_options
            .get_bool(OPT_REPARTITION_WINDOWS)
            .unwrap_or_default()
    }

    /// Are statistics collected during execution?
    pub fn collect_statistics(&self) -> bool {
        self.config_options
            .get_bool(OPT_COLLECT_STATISTICS)
            .unwrap_or_default()
    }

    /// Selects a name for the default catalog and schema
    pub fn with_default_catalog_and_schema(
        mut self,
        catalog: impl Into<String>,
        schema: impl Into<String>,
    ) -> Self {
        self.default_catalog = catalog.into();
        self.default_schema = schema.into();
        self
    }

    /// Controls whether the default catalog and schema will be automatically created
    pub fn with_create_default_catalog_and_schema(mut self, create: bool) -> Self {
        self.config_options
            .set_bool(OPT_CREATE_DEFAULT_CATALOG_AND_SCHEMA, create);
        self
    }

    /// Enables or disables the inclusion of `information_schema` virtual tables
    pub fn with_information_schema(mut self, enabled: bool) -> Self {
        self.config_options
            .set_bool(OPT_INFORMATION_SCHEMA, enabled);
        self
    }

    /// Enables or disables the use of repartitioning for joins to improve parallelism
    pub fn with_repartition_joins(mut self, enabled: bool) -> Self {
        self.config_options.set_bool(OPT_REPARTITION_JOINS, enabled);
        self
    }

    /// Enables or disables the use of repartitioning for aggregations to improve parallelism
    pub fn with_repartition_aggregations(mut self, enabled: bool) -> Self {
        self.config_options
            .set_bool(OPT_REPARTITION_AGGREGATIONS, enabled);
        self
    }

    /// Enables or disables the use of repartitioning for window functions to improve parallelism
    pub fn with_repartition_windows(mut self, enabled: bool) -> Self {
        self.config_options
            .set_bool(OPT_REPARTITION_WINDOWS, enabled);
        self
    }

    /// Enables or disables the use of pruning predicate for parquet readers to skip row groups
    pub fn with_parquet_pruning(mut self, enabled: bool) -> Self {
        self.config_options
            .set_bool(OPT_PARQUET_ENABLE_PRUNING, enabled);
        self
    }

    /// Returns true if pruning predicate should be used to skip parquet row groups
    pub fn parquet_pruning(&self) -> bool {
        self.config_options
            .get_bool(OPT_PARQUET_ENABLE_PRUNING)
            .unwrap_or(false)
    }

    /// Enables or disables the collection of statistics after listing files
    pub fn with_collect_statistics(mut self, enabled: bool) -> Self {
        self.config_options
            .set_bool(OPT_COLLECT_STATISTICS, enabled);
        self
    }

    /// Get the currently configured batch size
    pub fn batch_size(&self) -> usize {
        self.config_options
            .get_u64(OPT_BATCH_SIZE)
            .unwrap_or_default()
            .try_into()
            .unwrap()
    }

<<<<<<< HEAD
    /// Enables or disables the coalescence of small batches into larger batches
    pub fn with_coalesce_batches(mut self, enabled: bool) -> Self {
        self.config_options.set_bool(OPT_COALESCE_BATCHES, enabled);
        self
    }

    /// Returns true if record batches will be examined between each operator
    /// and small batches will be coalesced into larger batches.
    pub fn coalesce_batches(&self) -> bool {
        self.config_options
            .get_bool(OPT_COALESCE_BATCHES)
            .unwrap_or_default()
    }
=======
    /// Convert configuration options to name-value pairs with values
    /// converted to strings.
    ///
    /// Note that this method will eventually be deprecated and
    /// replaced by [`config_options`].
    ///
    /// [`config_options`]: SessionContext::config_option
    pub fn to_props(&self) -> HashMap<String, String> {
        let mut map = HashMap::new();
        // copy configs from config_options
        for (k, v) in self.config_options.options() {
            map.insert(k.to_string(), format!("{v}"));
        }
        map.insert(
            TARGET_PARTITIONS.to_owned(),
            format!("{}", self.target_partitions()),
        );
        map.insert(
            REPARTITION_JOINS.to_owned(),
            format!("{}", self.repartition_joins()),
        );
        map.insert(
            REPARTITION_AGGREGATIONS.to_owned(),
            format!("{}", self.repartition_aggregations()),
        );
        map.insert(
            REPARTITION_WINDOWS.to_owned(),
            format!("{}", self.repartition_window_functions()),
        );
        map.insert(
            PARQUET_PRUNING.to_owned(),
            format!("{}", self.parquet_pruning()),
        );
        map.insert(
            COLLECT_STATISTICS.to_owned(),
            format!("{}", self.collect_statistics()),
        );
>>>>>>> ac876dbc

    /// Enables or disables the round robin repartition for increasing parallelism
    pub fn with_round_robin_repartition(mut self, enabled: bool) -> Self {
        self.config_options
            .set_bool(OPT_ENABLE_ROUND_ROBIN_REPARTITION, enabled);
        self
    }

    /// Returns true if the physical plan optimizer will try to
    /// add round robin repartition to increase parallelism to leverage more CPU cores.
    pub fn round_robin_repartition(&self) -> bool {
        self.config_options
            .get_bool(OPT_ENABLE_ROUND_ROBIN_REPARTITION)
            .unwrap_or_default()
    }

    /// Return a handle to the configuration options.
    ///
    /// [`config_options`]: SessionContext::config_option
    pub fn config_options(&self) -> &ConfigOptions {
        &self.config_options
    }

    /// Return a mutable handle to the configuration options.
    ///
    /// [`config_options`]: SessionContext::config_option
    pub fn config_options_mut(&mut self) -> &mut ConfigOptions {
        &mut self.config_options
    }

    /// Add extensions.
    ///
    /// Extensions can be used to attach extra data to the session config -- e.g. tracing information or caches.
    /// Extensions are opaque and the types are unknown to DataFusion itself, which makes them extremely flexible. [^1]
    ///
    /// Extensions are stored within an [`Arc`] so they do NOT require [`Clone`]. The are immutable. If you need to
    /// modify their state over their lifetime -- e.g. for caches -- you need to establish some for of interior mutability.
    ///
    /// Extensions are indexed by their type `T`. If multiple values of the same type are provided, only the last one
    /// will be kept.
    ///
    /// You may use [`get_extension`](Self::get_extension) to retrieve extensions.
    ///
    /// # Example
    /// ```
    /// use std::sync::Arc;
    /// use datafusion::execution::context::SessionConfig;
    ///
    /// // application-specific extension types
    /// struct Ext1(u8);
    /// struct Ext2(u8);
    /// struct Ext3(u8);
    ///
    /// let ext1a = Arc::new(Ext1(10));
    /// let ext1b = Arc::new(Ext1(11));
    /// let ext2 = Arc::new(Ext2(2));
    ///
    /// let cfg = SessionConfig::default()
    ///     // will only remember the last Ext1
    ///     .with_extension(Arc::clone(&ext1a))
    ///     .with_extension(Arc::clone(&ext1b))
    ///     .with_extension(Arc::clone(&ext2));
    ///
    /// let ext1_received = cfg.get_extension::<Ext1>().unwrap();
    /// assert!(!Arc::ptr_eq(&ext1_received, &ext1a));
    /// assert!(Arc::ptr_eq(&ext1_received, &ext1b));
    ///
    /// let ext2_received = cfg.get_extension::<Ext2>().unwrap();
    /// assert!(Arc::ptr_eq(&ext2_received, &ext2));
    ///
    /// assert!(cfg.get_extension::<Ext3>().is_none());
    /// ```
    ///
    /// [^1]: Compare that to [`ConfigOptions`] which only supports [`ScalarValue`] payloads.
    pub fn with_extension<T>(mut self, ext: Arc<T>) -> Self
    where
        T: Send + Sync + 'static,
    {
        let ext = ext as Arc<dyn Any + Send + Sync + 'static>;
        let id = TypeId::of::<T>();
        self.extensions.insert(id, ext);
        self
    }

    /// Get extension, if any for the specified type `T` exists.
    ///
    /// See [`with_extension`](Self::with_extension) on how to add attach extensions.
    pub fn get_extension<T>(&self) -> Option<Arc<T>>
    where
        T: Send + Sync + 'static,
    {
        let id = TypeId::of::<T>();
        self.extensions
            .get(&id)
            .cloned()
            .map(|ext| Arc::downcast(ext).expect("TypeId unique"))
    }
}

/// Execution context for registering data sources and executing queries
#[derive(Clone)]
pub struct SessionState {
    /// Uuid for the session
    session_id: String,
    /// Responsible for optimizing a logical plan
    optimizer: Optimizer,
    /// Responsible for optimizing a physical execution plan
    physical_optimizers: Vec<Arc<dyn PhysicalOptimizerRule + Send + Sync>>,
    /// Responsible for planning `LogicalPlan`s, and `ExecutionPlan`
    query_planner: Arc<dyn QueryPlanner + Send + Sync>,
    /// Collection of catalogs containing schemas and ultimately TableProviders
    catalog_list: Arc<dyn CatalogList>,
    /// Scalar functions that are registered with the context
    scalar_functions: HashMap<String, Arc<ScalarUDF>>,
    /// Aggregate functions registered in the context
    aggregate_functions: HashMap<String, Arc<AggregateUDF>>,
    /// Session configuration
    config: SessionConfig,
    /// Execution properties
    execution_props: ExecutionProps,
    /// Runtime environment
    runtime_env: Arc<RuntimeEnv>,
}

impl Debug for SessionState {
    fn fmt(&self, f: &mut std::fmt::Formatter<'_>) -> std::fmt::Result {
        f.debug_struct("SessionState")
            .field("session_id", &self.session_id)
            // TODO should we print out more?
            .finish()
    }
}

/// Default session builder using the provided configuration
pub fn default_session_builder(config: SessionConfig) -> SessionState {
    SessionState::with_config_rt(config, Arc::new(RuntimeEnv::default()))
}

impl SessionState {
    /// Returns new SessionState using the provided configuration and runtime
    pub fn with_config_rt(config: SessionConfig, runtime: Arc<RuntimeEnv>) -> Self {
        let session_id = Uuid::new_v4().to_string();

        let catalog_list = Arc::new(MemoryCatalogList::new()) as Arc<dyn CatalogList>;
        if config.create_default_catalog_and_schema() {
            let default_catalog = MemoryCatalogProvider::new();

            default_catalog
                .register_schema(
                    &config.default_schema,
                    Arc::new(MemorySchemaProvider::new()),
                )
                .expect("memory catalog provider can register schema");

            Self::register_default_schema(&config, &runtime, &default_catalog);

            catalog_list.register_catalog(
                config.default_catalog.clone(),
                Arc::new(default_catalog),
            );
        }

        // We need to take care of the rule ordering. They may influence each other.
        let mut physical_optimizers: Vec<Arc<dyn PhysicalOptimizerRule + Sync + Send>> =
            vec![Arc::new(AggregateStatistics::new())];
        // - In order to increase the parallelism, it will change the output partitioning
        // of some operators in the plan tree, which will influence other rules.
        // Therefore, it should be run as soon as possible.
        // - The reason to make it optional is
        //      - it's not used for the distributed engine, Ballista.
        //      - it's conflicted with some parts of the BasicEnforcement, since it will
        //      introduce additional repartitioning while the BasicEnforcement aims at
        //      reducing unnecessary repartitioning.
        if config.round_robin_repartition() {
            physical_optimizers.push(Arc::new(Repartition::new()));
        }
        //- Currently it will depend on the partition number to decide whether to change the
        // single node sort to parallel local sort and merge. Therefore, it should be run
        // after the Repartition.
        // - Since it will change the output ordering of some operators, it should be run
        // before JoinSelection and BasicEnforcement, which may depend on that.
        physical_optimizers.push(Arc::new(GlobalSortSelection::new()));
        // Statistics-base join selection will change the Auto mode to real join implementation,
        // like collect left, or hash join, or future sort merge join, which will
        // influence the BasicEnforcement to decide whether to add additional repartition
        // and local sort to meet the distribution and ordering requirements.
        // Therefore, it should be run before BasicEnforcement
        physical_optimizers.push(Arc::new(JoinSelection::new()));
        // If the query is processing infinite inputs, the PipelineFixer rule applies the
        // necessary transformations to make the query runnable (if it is not already runnable).
        // If the query can not be made runnable, the rule emits an error with a diagnostic message.
        // Since the transformations it applies may alter output partitioning properties of operators
        // (e.g. by swapping hash join sides), this rule runs before BasicEnforcement.
        physical_optimizers.push(Arc::new(PipelineFixer::new()));
        // It's for adding essential repartition and local sorting operator to satisfy the
        // required distribution and local sort.
        // Please make sure that the whole plan tree is determined.
        physical_optimizers.push(Arc::new(BasicEnforcement::new()));
        // `BasicEnforcement` stage conservatively inserts `SortExec`s to satisfy ordering requirements.
        // However, a deeper analysis may sometimes reveal that such a `SortExec` is actually unnecessary.
        // These cases typically arise when we have reversible `WindowAggExec`s or deep subqueries. The
        // rule below performs this analysis and removes unnecessary `SortExec`s.
        physical_optimizers.push(Arc::new(OptimizeSorts::new()));
        // It will not influence the distribution and ordering of the whole plan tree.
        // Therefore, to avoid influencing other rules, it should be run at last.
        if config.coalesce_batches() {
            physical_optimizers.push(Arc::new(CoalesceBatches::new(config.batch_size())));
        }
        // The PipelineChecker rule will reject non-runnable query plans that use
        // pipeline-breaking operators on infinite input(s). The rule generates a
        // diagnostic error message when this happens. It makes no changes to the
        // given query plan; i.e. it only acts as a final gatekeeping rule.
        physical_optimizers.push(Arc::new(PipelineChecker::new()));
        SessionState {
            session_id,
            optimizer: Optimizer::new(),
            physical_optimizers,
            query_planner: Arc::new(DefaultQueryPlanner {}),
            catalog_list,
            scalar_functions: HashMap::new(),
            aggregate_functions: HashMap::new(),
            config,
            execution_props: ExecutionProps::new(),
            runtime_env: runtime,
        }
    }

    fn register_default_schema(
        config: &SessionConfig,
        runtime: &Arc<RuntimeEnv>,
        default_catalog: &MemoryCatalogProvider,
    ) {
        let url = config.config_options.get("datafusion.catalog.location");
        let format = config.config_options.get("datafusion.catalog.type");
        let (url, format) = match (url, format) {
            (Some(url), Some(format)) => (url, format),
            _ => return,
        };
        if url.is_null() || format.is_null() {
            return;
        }
        let url = url.to_string();
        let format = format.to_string();

        let has_header = config.config_options.get("datafusion.catalog.has_header");
        let has_header: bool = has_header
            .map(|x| FromStr::from_str(&x.to_string()).unwrap_or_default())
            .unwrap_or_default();

        let url = Url::parse(url.as_str()).expect("Invalid default catalog location!");
        let authority = match url.host_str() {
            Some(host) => format!("{}://{}", url.scheme(), host),
            None => format!("{}://", url.scheme()),
        };
        let path = &url.as_str()[authority.len()..];
        let path = object_store::path::Path::parse(path).expect("Can't parse path");
        let store = ObjectStoreUrl::parse(authority.as_str())
            .expect("Invalid default catalog url");
        let store = match runtime.object_store(store) {
            Ok(store) => store,
            _ => return,
        };
        let factory = match runtime.table_factories.get(format.as_str()) {
            Some(factory) => factory,
            _ => return,
        };
        let schema = ListingSchemaProvider::new(
            authority,
            path,
            factory.clone(),
            store,
            format,
            has_header,
        );
        let _ = default_catalog
            .register_schema("default", Arc::new(schema))
            .expect("Failed to register default schema");
    }

    fn resolve_table_ref<'a>(
        &'a self,
        table_ref: impl Into<TableReference<'a>>,
    ) -> ResolvedTableReference<'a> {
        table_ref
            .into()
            .resolve(&self.config.default_catalog, &self.config.default_schema)
    }

    fn schema_for_ref<'a>(
        &'a self,
        table_ref: impl Into<TableReference<'a>>,
    ) -> Result<Arc<dyn SchemaProvider>> {
        let resolved_ref = self.resolve_table_ref(table_ref);
        if self.config.information_schema() && resolved_ref.schema == INFORMATION_SCHEMA {
            return Ok(Arc::new(InformationSchemaProvider::new(
                self.catalog_list.clone(),
            )));
        }

        self.catalog_list
            .catalog(resolved_ref.catalog)
            .ok_or_else(|| {
                DataFusionError::Plan(format!(
                    "failed to resolve catalog: {}",
                    resolved_ref.catalog
                ))
            })?
            .schema(resolved_ref.schema)
            .ok_or_else(|| {
                DataFusionError::Plan(format!(
                    "failed to resolve schema: {}",
                    resolved_ref.schema
                ))
            })
    }

    /// Replace the default query planner
    pub fn with_query_planner(
        mut self,
        query_planner: Arc<dyn QueryPlanner + Send + Sync>,
    ) -> Self {
        self.query_planner = query_planner;
        self
    }

    /// Replace the optimizer rules
    pub fn with_optimizer_rules(
        mut self,
        rules: Vec<Arc<dyn OptimizerRule + Send + Sync>>,
    ) -> Self {
        self.optimizer = Optimizer::with_rules(rules);
        self
    }

    /// Replace the physical optimizer rules
    pub fn with_physical_optimizer_rules(
        mut self,
        physical_optimizers: Vec<Arc<dyn PhysicalOptimizerRule + Send + Sync>>,
    ) -> Self {
        self.physical_optimizers = physical_optimizers;
        self
    }

    /// Adds a new [`OptimizerRule`]
    pub fn add_optimizer_rule(
        mut self,
        optimizer_rule: Arc<dyn OptimizerRule + Send + Sync>,
    ) -> Self {
        self.optimizer.rules.push(optimizer_rule);
        self
    }

    /// Adds a new [`PhysicalOptimizerRule`]
    pub fn add_physical_optimizer_rule(
        mut self,
        optimizer_rule: Arc<dyn PhysicalOptimizerRule + Send + Sync>,
    ) -> Self {
        self.physical_optimizers.push(optimizer_rule);
        self
    }

    /// Optimizes the logical plan by applying optimizer rules.
    pub fn optimize(&self, plan: &LogicalPlan) -> Result<LogicalPlan> {
        // TODO: Implement OptimizerContext directly on DataFrame (#4631) (#4626)
        let config = {
            let config_options = self.config_options();
            OptimizerContext::new()
                .with_skip_failing_rules(
                    config_options
                        .get_bool(OPT_OPTIMIZER_SKIP_FAILED_RULES)
                        .unwrap_or_default(),
                )
                .with_max_passes(
                    config_options
                        .get_u64(OPT_OPTIMIZER_MAX_PASSES)
                        .unwrap_or_default() as u8,
                )
                .with_query_execution_start_time(
                    self.execution_props.query_execution_start_time,
                )
                .filter_null_keys(
                    config_options
                        .get_bool(OPT_FILTER_NULL_JOIN_KEYS)
                        .unwrap_or_default(),
                )
        };

        if let LogicalPlan::Explain(e) = plan {
            let mut stringified_plans = e.stringified_plans.clone();

            // optimize the child plan, capturing the output of each optimizer
            let plan = self.optimizer.optimize(
                e.plan.as_ref(),
                &config,
                |optimized_plan, optimizer| {
                    let optimizer_name = optimizer.name().to_string();
                    let plan_type = PlanType::OptimizedLogicalPlan { optimizer_name };
                    stringified_plans.push(optimized_plan.to_stringified(plan_type));
                },
            )?;

            Ok(LogicalPlan::Explain(Explain {
                verbose: e.verbose,
                plan: Arc::new(plan),
                stringified_plans,
                schema: e.schema.clone(),
            }))
        } else {
            self.optimizer.optimize(plan, &config, |_, _| {})
        }
    }

    /// Creates a physical plan from a logical plan.
    pub async fn create_physical_plan(
        &self,
        logical_plan: &LogicalPlan,
    ) -> Result<Arc<dyn ExecutionPlan>> {
        let logical_plan = self.optimize(logical_plan)?;
        self.query_planner
            .create_physical_plan(&logical_plan, self)
            .await
    }

    /// Return the session ID
    pub fn session_id(&self) -> &str {
        &self.session_id
    }

    /// Return the runtime env
    pub fn runtime_env(&self) -> &Arc<RuntimeEnv> {
        &self.runtime_env
    }

    /// Return the execution properties
    pub fn execution_props(&self) -> &ExecutionProps {
        &self.execution_props
    }

    /// Return the [`SessionConfig`]
    pub fn config(&self) -> &SessionConfig {
        &self.config
    }

    /// Return the physical optimizers
    pub fn physical_optimizers(&self) -> &[Arc<dyn PhysicalOptimizerRule + Send + Sync>] {
        &self.physical_optimizers
    }

    /// return the configuration options
    pub fn config_options(&self) -> &ConfigOptions {
        self.config.config_options()
    }

    /// Get a new TaskContext to run in this session
    pub fn task_ctx(&self) -> Arc<TaskContext> {
        Arc::new(TaskContext::from(self))
    }
}

impl ContextProvider for SessionState {
    fn get_table_provider(&self, name: TableReference) -> Result<Arc<dyn TableSource>> {
        let resolved_ref = self.resolve_table_ref(name);
        match self.schema_for_ref(resolved_ref) {
            Ok(schema) => {
                let provider = schema.table(resolved_ref.table).ok_or_else(|| {
                    DataFusionError::Plan(format!(
                        "table '{}.{}.{}' not found",
                        resolved_ref.catalog, resolved_ref.schema, resolved_ref.table
                    ))
                })?;
                Ok(provider_as_source(provider))
            }
            Err(e) => Err(e),
        }
    }

    fn get_function_meta(&self, name: &str) -> Option<Arc<ScalarUDF>> {
        self.scalar_functions.get(name).cloned()
    }

    fn get_aggregate_meta(&self, name: &str) -> Option<Arc<AggregateUDF>> {
        self.aggregate_functions.get(name).cloned()
    }

    fn get_variable_type(&self, variable_names: &[String]) -> Option<DataType> {
        if variable_names.is_empty() {
            return None;
        }

        let provider_type = if is_system_variables(variable_names) {
            VarType::System
        } else {
            VarType::UserDefined
        };

        self.execution_props
            .var_providers
            .as_ref()
            .and_then(|provider| provider.get(&provider_type)?.get_type(variable_names))
    }

    fn get_config_option(&self, variable: &str) -> Option<ScalarValue> {
        self.config_options().get(variable)
    }
}

impl FunctionRegistry for SessionState {
    fn udfs(&self) -> HashSet<String> {
        self.scalar_functions.keys().cloned().collect()
    }

    fn udf(&self, name: &str) -> Result<Arc<ScalarUDF>> {
        let result = self.scalar_functions.get(name);

        result.cloned().ok_or_else(|| {
            DataFusionError::Plan(format!(
                "There is no UDF named \"{name}\" in the registry"
            ))
        })
    }

    fn udaf(&self, name: &str) -> Result<Arc<AggregateUDF>> {
        let result = self.aggregate_functions.get(name);

        result.cloned().ok_or_else(|| {
            DataFusionError::Plan(format!(
                "There is no UDAF named \"{name}\" in the registry"
            ))
        })
    }
}

/// Task Execution Context
pub struct TaskContext {
    /// Session Id
    session_id: String,
    /// Optional Task Identify
    task_id: Option<String>,
    /// Session configuration
    session_config: SessionConfig,
    /// Scalar functions associated with this task context
    scalar_functions: HashMap<String, Arc<ScalarUDF>>,
    /// Aggregate functions associated with this task context
    aggregate_functions: HashMap<String, Arc<AggregateUDF>>,
    /// Runtime environment associated with this task context
    runtime: Arc<RuntimeEnv>,
}

impl TaskContext {
    /// Create a new task context instance
    pub fn new(
        task_id: String,
        session_id: String,
        task_props: HashMap<String, String>,
        scalar_functions: HashMap<String, Arc<ScalarUDF>>,
        aggregate_functions: HashMap<String, Arc<AggregateUDF>>,
        runtime: Arc<RuntimeEnv>,
    ) -> Self {
        let session_config = if task_props.is_empty() {
            SessionConfig::new()
        } else {
            SessionConfig::new()
                .with_batch_size(task_props.get(OPT_BATCH_SIZE).unwrap().parse().unwrap())
                .with_target_partitions(
                    task_props
                        .get(OPT_TARGET_PARTITIONS)
                        .unwrap()
                        .parse()
                        .unwrap(),
                )
                .with_repartition_joins(
                    task_props
                        .get(OPT_REPARTITION_JOINS)
                        .unwrap()
                        .parse()
                        .unwrap(),
                )
                .with_repartition_aggregations(
                    task_props
                        .get(OPT_REPARTITION_AGGREGATIONS)
                        .unwrap()
                        .parse()
                        .unwrap(),
                )
                .with_repartition_windows(
                    task_props
                        .get(OPT_REPARTITION_WINDOWS)
                        .unwrap()
                        .parse()
                        .unwrap(),
                )
                .with_parquet_pruning(
                    task_props
                        .get(OPT_PARQUET_ENABLE_PRUNING)
                        .unwrap()
                        .parse()
                        .unwrap(),
                )
                .with_collect_statistics(
                    task_props
                        .get(OPT_COLLECT_STATISTICS)
                        .unwrap()
                        .parse()
                        .unwrap(),
                )
        };

        Self {
            task_id: Some(task_id),
            session_id,
            session_config,
            scalar_functions,
            aggregate_functions,
            runtime,
        }
    }

    /// Return the SessionConfig associated with the Task
    pub fn session_config(&self) -> &SessionConfig {
        &self.session_config
    }

    /// Return the session_id of this [TaskContext]
    pub fn session_id(&self) -> String {
        self.session_id.clone()
    }

    /// Return the task_id of this [TaskContext]
    pub fn task_id(&self) -> Option<String> {
        self.task_id.clone()
    }

    /// Return the [`MemoryPool`] associated with this [TaskContext]
    pub fn memory_pool(&self) -> &Arc<dyn MemoryPool> {
        &self.runtime.memory_pool
    }

    /// Return the [RuntimeEnv] associated with this [TaskContext]
    pub fn runtime_env(&self) -> Arc<RuntimeEnv> {
        self.runtime.clone()
    }
}

/// Create a new task context instance from SessionContext
impl From<&SessionContext> for TaskContext {
    fn from(session: &SessionContext) -> Self {
        TaskContext::from(&*session.state.read())
    }
}

/// Create a new task context instance from SessionState
impl From<&SessionState> for TaskContext {
    fn from(state: &SessionState) -> Self {
        let session_id = state.session_id.clone();
        let session_config = state.config.clone();
        let scalar_functions = state.scalar_functions.clone();
        let aggregate_functions = state.aggregate_functions.clone();
        let runtime = state.runtime_env.clone();
        Self {
            task_id: None,
            session_id,
            session_config,
            scalar_functions,
            aggregate_functions,
            runtime,
        }
    }
}

impl FunctionRegistry for TaskContext {
    fn udfs(&self) -> HashSet<String> {
        self.scalar_functions.keys().cloned().collect()
    }

    fn udf(&self, name: &str) -> Result<Arc<ScalarUDF>> {
        let result = self.scalar_functions.get(name);

        result.cloned().ok_or_else(|| {
            DataFusionError::Internal(format!(
                "There is no UDF named \"{name}\" in the TaskContext"
            ))
        })
    }

    fn udaf(&self, name: &str) -> Result<Arc<AggregateUDF>> {
        let result = self.aggregate_functions.get(name);

        result.cloned().ok_or_else(|| {
            DataFusionError::Internal(format!(
                "There is no UDAF named \"{name}\" in the TaskContext"
            ))
        })
    }
}

#[cfg(test)]
mod tests {
    use super::*;
    use crate::assert_batches_eq;
    use crate::execution::context::QueryPlanner;
    use crate::execution::memory_pool::MemoryConsumer;
    use crate::execution::runtime_env::RuntimeConfig;
    use crate::physical_plan::expressions::AvgAccumulator;
    use crate::test;
    use crate::test_util::parquet_test_data;
    use crate::variable::VarType;
    use arrow::array::ArrayRef;
    use arrow::datatypes::*;
    use arrow::record_batch::RecordBatch;
    use async_trait::async_trait;
    use datafusion_expr::{create_udaf, create_udf, Expr, Volatility};
    use datafusion_physical_expr::functions::make_scalar_function;
    use std::fs::File;
    use std::path::PathBuf;
    use std::sync::Weak;
    use std::{env, io::prelude::*};
    use tempfile::TempDir;

    #[tokio::test]
    async fn shared_memory_and_disk_manager() {
        // Demonstrate the ability to share DiskManager and
        // MemoryPool between two different executions.
        let ctx1 = SessionContext::new();

        // configure with same memory / disk manager
        let memory_pool = ctx1.runtime_env().memory_pool.clone();

        let mut reservation = MemoryConsumer::new("test").register(&memory_pool);
        reservation.grow(100);

        let disk_manager = ctx1.runtime_env().disk_manager.clone();

        let ctx2 =
            SessionContext::with_config_rt(SessionConfig::new(), ctx1.runtime_env());

        assert_eq!(ctx1.runtime_env().memory_pool.reserved(), 100);
        assert_eq!(ctx2.runtime_env().memory_pool.reserved(), 100);

        drop(reservation);

        assert_eq!(ctx1.runtime_env().memory_pool.reserved(), 0);
        assert_eq!(ctx2.runtime_env().memory_pool.reserved(), 0);

        assert!(std::ptr::eq(
            Arc::as_ptr(&disk_manager),
            Arc::as_ptr(&ctx1.runtime_env().disk_manager)
        ));
        assert!(std::ptr::eq(
            Arc::as_ptr(&disk_manager),
            Arc::as_ptr(&ctx2.runtime_env().disk_manager)
        ));
    }

    #[tokio::test]
    async fn create_variable_expr() -> Result<()> {
        let tmp_dir = TempDir::new()?;
        let partition_count = 4;
        let ctx = create_ctx(&tmp_dir, partition_count).await?;

        let variable_provider = test::variable::SystemVar::new();
        ctx.register_variable(VarType::System, Arc::new(variable_provider));
        let variable_provider = test::variable::UserDefinedVar::new();
        ctx.register_variable(VarType::UserDefined, Arc::new(variable_provider));

        let provider = test::create_table_dual();
        ctx.register_table("dual", provider)?;

        let results =
            plan_and_collect(&ctx, "SELECT @@version, @name, @integer + 1 FROM dual")
                .await?;

        let expected = vec![
            "+----------------------+------------------------+---------------------+",
            "| @@version            | @name                  | @integer + Int64(1) |",
            "+----------------------+------------------------+---------------------+",
            "| system-var-@@version | user-defined-var-@name | 42                  |",
            "+----------------------+------------------------+---------------------+",
        ];
        assert_batches_eq!(expected, &results);

        Ok(())
    }

    #[tokio::test]
    async fn create_variable_err() -> Result<()> {
        let ctx = SessionContext::new();

        let err = plan_and_collect(&ctx, "SElECT @=   X#=?!~ 5")
            .await
            .unwrap_err();

        assert_eq!(
            err.to_string(),
            "Execution error: variable [\"@\"] has no type information"
        );
        Ok(())
    }

    #[tokio::test]
    async fn register_deregister() -> Result<()> {
        let tmp_dir = TempDir::new()?;
        let partition_count = 4;
        let ctx = create_ctx(&tmp_dir, partition_count).await?;

        let provider = test::create_table_dual();
        ctx.register_table("dual", provider)?;

        assert!(ctx.deregister_table("dual")?.is_some());
        assert!(ctx.deregister_table("dual")?.is_none());

        Ok(())
    }

    #[tokio::test]
    async fn case_sensitive_identifiers_user_defined_functions() -> Result<()> {
        let ctx = SessionContext::new();
        ctx.register_table("t", test::table_with_sequence(1, 1).unwrap())
            .unwrap();

        let myfunc = |args: &[ArrayRef]| Ok(Arc::clone(&args[0]));
        let myfunc = make_scalar_function(myfunc);

        ctx.register_udf(create_udf(
            "MY_FUNC",
            vec![DataType::Int32],
            Arc::new(DataType::Int32),
            Volatility::Immutable,
            myfunc,
        ));

        // doesn't work as it was registered with non lowercase
        let err = plan_and_collect(&ctx, "SELECT MY_FUNC(i) FROM t")
            .await
            .unwrap_err();
        assert_eq!(
            err.to_string(),
            "Error during planning: Invalid function \'my_func\'"
        );

        // Can call it if you put quotes
        let result = plan_and_collect(&ctx, "SELECT \"MY_FUNC\"(i) FROM t").await?;

        let expected = vec![
            "+--------------+",
            "| MY_FUNC(t.i) |",
            "+--------------+",
            "| 1            |",
            "+--------------+",
        ];
        assert_batches_eq!(expected, &result);

        Ok(())
    }

    #[tokio::test]
    async fn case_sensitive_identifiers_user_defined_aggregates() -> Result<()> {
        let ctx = SessionContext::new();
        ctx.register_table("t", test::table_with_sequence(1, 1).unwrap())
            .unwrap();

        // Note capitalization
        let my_avg = create_udaf(
            "MY_AVG",
            DataType::Float64,
            Arc::new(DataType::Float64),
            Volatility::Immutable,
            Arc::new(|_| Ok(Box::new(AvgAccumulator::try_new(&DataType::Float64)?))),
            Arc::new(vec![DataType::UInt64, DataType::Float64]),
        );

        ctx.register_udaf(my_avg);

        // doesn't work as it was registered as non lowercase
        let err = plan_and_collect(&ctx, "SELECT MY_AVG(i) FROM t")
            .await
            .unwrap_err();
        assert_eq!(
            err.to_string(),
            "Error during planning: Invalid function \'my_avg\'"
        );

        // Can call it if you put quotes
        let result = plan_and_collect(&ctx, "SELECT \"MY_AVG\"(i) FROM t").await?;

        let expected = vec![
            "+-------------+",
            "| MY_AVG(t.i) |",
            "+-------------+",
            "| 1           |",
            "+-------------+",
        ];
        assert_batches_eq!(expected, &result);

        Ok(())
    }

    #[tokio::test]
    async fn query_csv_with_custom_partition_extension() -> Result<()> {
        let tmp_dir = TempDir::new()?;

        // The main stipulation of this test: use a file extension that isn't .csv.
        let file_extension = ".tst";

        let ctx = SessionContext::new();
        let schema = populate_csv_partitions(&tmp_dir, 2, file_extension)?;
        ctx.register_csv(
            "test",
            tmp_dir.path().to_str().unwrap(),
            CsvReadOptions::new()
                .schema(&schema)
                .file_extension(file_extension),
        )
        .await?;
        let results =
            plan_and_collect(&ctx, "SELECT SUM(c1), SUM(c2), COUNT(*) FROM test").await?;

        assert_eq!(results.len(), 1);
        let expected = vec![
            "+--------------+--------------+-----------------+",
            "| SUM(test.c1) | SUM(test.c2) | COUNT(UInt8(1)) |",
            "+--------------+--------------+-----------------+",
            "| 10           | 110          | 20              |",
            "+--------------+--------------+-----------------+",
        ];
        assert_batches_eq!(expected, &results);

        Ok(())
    }

    #[tokio::test]
    async fn send_context_to_threads() -> Result<()> {
        // ensure SessionContexts can be used in a multi-threaded
        // environment. Usecase is for concurrent planing.
        let tmp_dir = TempDir::new()?;
        let partition_count = 4;
        let ctx = Arc::new(create_ctx(&tmp_dir, partition_count).await?);

        let threads: Vec<_> = (0..2)
            .map(|_| ctx.clone())
            .map(|ctx| {
                tokio::spawn(async move {
                    // Ensure we can create logical plan code on a separate thread.
                    ctx.sql("SELECT c1, c2 FROM test WHERE c1 > 0 AND c1 < 3")
                        .await
                })
            })
            .collect();

        for handle in threads {
            handle.await.unwrap().unwrap();
        }
        Ok(())
    }

    #[tokio::test]
    async fn with_listing_schema_provider() -> Result<()> {
        let path = PathBuf::from(env!("CARGO_MANIFEST_DIR"));
        let path = path.join("tests/tpch-csv");
        let url = format!("file://{}", path.display());

        let rt_cfg = RuntimeConfig::new();
        let runtime = Arc::new(RuntimeEnv::new(rt_cfg).unwrap());
        let cfg = SessionConfig::new()
            .set_str("datafusion.catalog.location", url.as_str())
            .set_str("datafusion.catalog.type", "CSV")
            .set_str("datafusion.catalog.has_header", "true");
        let session_state = SessionState::with_config_rt(cfg, runtime);
        let ctx = SessionContext::with_state(session_state);
        ctx.refresh_catalogs().await?;

        let result =
            plan_and_collect(&ctx, "select c_name from default.customer limit 3;")
                .await?;

        let actual = arrow::util::pretty::pretty_format_batches(&result)
            .unwrap()
            .to_string();
        let expected = r#"+--------------------+
| c_name             |
+--------------------+
| Customer#000000002 |
| Customer#000000003 |
| Customer#000000004 |
+--------------------+"#;
        assert_eq!(actual, expected);

        Ok(())
    }

    #[tokio::test]
    async fn custom_query_planner() -> Result<()> {
        let runtime = Arc::new(RuntimeEnv::default());
        let session_state = SessionState::with_config_rt(SessionConfig::new(), runtime)
            .with_query_planner(Arc::new(MyQueryPlanner {}));
        let ctx = SessionContext::with_state(session_state);

        let df = ctx.sql("SELECT 1").await?;
        df.collect().await.expect_err("query not supported");
        Ok(())
    }

    #[tokio::test]
    async fn disabled_default_catalog_and_schema() -> Result<()> {
        let ctx = SessionContext::with_config(
            SessionConfig::new().with_create_default_catalog_and_schema(false),
        );

        assert!(matches!(
            ctx.register_table("test", test::table_with_sequence(1, 1)?),
            Err(DataFusionError::Plan(_))
        ));

        assert!(matches!(
            ctx.sql("select * from datafusion.public.test").await,
            Err(DataFusionError::Plan(_))
        ));

        Ok(())
    }

    #[tokio::test]
    async fn custom_catalog_and_schema() {
        let config = SessionConfig::new()
            .with_create_default_catalog_and_schema(true)
            .with_default_catalog_and_schema("my_catalog", "my_schema");
        catalog_and_schema_test(config).await;
    }

    #[tokio::test]
    async fn custom_catalog_and_schema_no_default() {
        let config = SessionConfig::new()
            .with_create_default_catalog_and_schema(false)
            .with_default_catalog_and_schema("my_catalog", "my_schema");
        catalog_and_schema_test(config).await;
    }

    #[tokio::test]
    async fn custom_catalog_and_schema_and_information_schema() {
        let config = SessionConfig::new()
            .with_create_default_catalog_and_schema(true)
            .with_information_schema(true)
            .with_default_catalog_and_schema("my_catalog", "my_schema");
        catalog_and_schema_test(config).await;
    }

    async fn catalog_and_schema_test(config: SessionConfig) {
        let ctx = SessionContext::with_config(config);
        let catalog = MemoryCatalogProvider::new();
        let schema = MemorySchemaProvider::new();
        schema
            .register_table("test".to_owned(), test::table_with_sequence(1, 1).unwrap())
            .unwrap();
        catalog
            .register_schema("my_schema", Arc::new(schema))
            .unwrap();
        ctx.register_catalog("my_catalog", Arc::new(catalog));

        for table_ref in &["my_catalog.my_schema.test", "my_schema.test", "test"] {
            let result = plan_and_collect(
                &ctx,
                &format!("SELECT COUNT(*) AS count FROM {table_ref}"),
            )
            .await
            .unwrap();

            let expected = vec![
                "+-------+",
                "| count |",
                "+-------+",
                "| 1     |",
                "+-------+",
            ];
            assert_batches_eq!(expected, &result);
        }
    }

    #[tokio::test]
    async fn cross_catalog_access() -> Result<()> {
        let ctx = SessionContext::new();

        let catalog_a = MemoryCatalogProvider::new();
        let schema_a = MemorySchemaProvider::new();
        schema_a
            .register_table("table_a".to_owned(), test::table_with_sequence(1, 1)?)?;
        catalog_a.register_schema("schema_a", Arc::new(schema_a))?;
        ctx.register_catalog("catalog_a", Arc::new(catalog_a));

        let catalog_b = MemoryCatalogProvider::new();
        let schema_b = MemorySchemaProvider::new();
        schema_b
            .register_table("table_b".to_owned(), test::table_with_sequence(1, 2)?)?;
        catalog_b.register_schema("schema_b", Arc::new(schema_b))?;
        ctx.register_catalog("catalog_b", Arc::new(catalog_b));

        let result = plan_and_collect(
            &ctx,
            "SELECT cat, SUM(i) AS total FROM (
                    SELECT i, 'a' AS cat FROM catalog_a.schema_a.table_a
                    UNION ALL
                    SELECT i, 'b' AS cat FROM catalog_b.schema_b.table_b
                ) AS all
                GROUP BY cat
                ORDER BY cat
                ",
        )
        .await?;

        let expected = vec![
            "+-----+-------+",
            "| cat | total |",
            "+-----+-------+",
            "| a   | 1     |",
            "| b   | 3     |",
            "+-----+-------+",
        ];
        assert_batches_eq!(expected, &result);

        Ok(())
    }

    #[tokio::test]
    async fn catalogs_not_leaked() {
        // the information schema used to introduce cyclic Arcs
        let ctx = SessionContext::with_config(
            SessionConfig::new().with_information_schema(true),
        );

        // register a single catalog
        let catalog = Arc::new(MemoryCatalogProvider::new());
        let catalog_weak = Arc::downgrade(&catalog);
        ctx.register_catalog("my_catalog", catalog);

        let catalog_list_weak = {
            let state = ctx.state.read();
            Arc::downgrade(&state.catalog_list)
        };

        drop(ctx);

        assert_eq!(Weak::strong_count(&catalog_list_weak), 0);
        assert_eq!(Weak::strong_count(&catalog_weak), 0);
    }

    #[tokio::test]
    async fn sql_create_schema() -> Result<()> {
        // the information schema used to introduce cyclic Arcs
        let ctx = SessionContext::with_config(
            SessionConfig::new().with_information_schema(true),
        );

        // Create schema
        ctx.sql("CREATE SCHEMA abc").await?.collect().await?;

        // Add table to schema
        ctx.sql("CREATE TABLE abc.y AS VALUES (1,2,3)")
            .await?
            .collect()
            .await?;

        // Check table exists in schema
        let results = ctx.sql("SELECT * FROM information_schema.tables WHERE table_schema='abc' AND table_name = 'y'").await.unwrap().collect().await.unwrap();

        assert_eq!(results[0].num_rows(), 1);
        Ok(())
    }

    #[tokio::test]
    async fn sql_create_catalog() -> Result<()> {
        // the information schema used to introduce cyclic Arcs
        let ctx = SessionContext::with_config(
            SessionConfig::new().with_information_schema(true),
        );

        // Create catalog
        ctx.sql("CREATE DATABASE test").await?.collect().await?;

        // Create schema
        ctx.sql("CREATE SCHEMA test.abc").await?.collect().await?;

        // Add table to schema
        ctx.sql("CREATE TABLE test.abc.y AS VALUES (1,2,3)")
            .await?
            .collect()
            .await?;

        // Check table exists in schema
        let results = ctx.sql("SELECT * FROM information_schema.tables WHERE table_catalog='test' AND table_schema='abc' AND table_name = 'y'").await.unwrap().collect().await.unwrap();

        assert_eq!(results[0].num_rows(), 1);
        Ok(())
    }

    #[tokio::test]
    async fn read_with_glob_path() -> Result<()> {
        let ctx = SessionContext::new();

        let df = ctx
            .read_parquet(
                format!("{}/alltypes_plain*.parquet", parquet_test_data()),
                ParquetReadOptions::default(),
            )
            .await?;
        let results = df.collect().await?;
        let total_rows: usize = results.iter().map(|rb| rb.num_rows()).sum();
        // alltypes_plain.parquet = 8 rows, alltypes_plain.snappy.parquet = 2 rows, alltypes_dictionary.parquet = 2 rows
        assert_eq!(total_rows, 10);
        Ok(())
    }

    #[tokio::test]
    async fn read_with_glob_path_issue_2465() -> Result<()> {
        let ctx = SessionContext::new();

        let df = ctx
            .read_parquet(
                // it was reported that when a path contains // (two consecutive separator) no files were found
                // in this test, regardless of parquet_test_data() value, our path now contains a //
                format!("{}/..//*/alltypes_plain*.parquet", parquet_test_data()),
                ParquetReadOptions::default(),
            )
            .await?;
        let results = df.collect().await?;
        let total_rows: usize = results.iter().map(|rb| rb.num_rows()).sum();
        // alltypes_plain.parquet = 8 rows, alltypes_plain.snappy.parquet = 2 rows, alltypes_dictionary.parquet = 2 rows
        assert_eq!(total_rows, 10);
        Ok(())
    }

    #[tokio::test]
    async fn read_from_registered_table_with_glob_path() -> Result<()> {
        let ctx = SessionContext::new();

        ctx.register_parquet(
            "test",
            &format!("{}/alltypes_plain*.parquet", parquet_test_data()),
            ParquetReadOptions::default(),
        )
        .await?;
        let df = ctx.sql("SELECT * FROM test").await?;
        let results = df.collect().await?;
        let total_rows: usize = results.iter().map(|rb| rb.num_rows()).sum();
        // alltypes_plain.parquet = 8 rows, alltypes_plain.snappy.parquet = 2 rows, alltypes_dictionary.parquet = 2 rows
        assert_eq!(total_rows, 10);
        Ok(())
    }

    struct MyPhysicalPlanner {}

    #[async_trait]
    impl PhysicalPlanner for MyPhysicalPlanner {
        async fn create_physical_plan(
            &self,
            _logical_plan: &LogicalPlan,
            _session_state: &SessionState,
        ) -> Result<Arc<dyn ExecutionPlan>> {
            Err(DataFusionError::NotImplemented(
                "query not supported".to_string(),
            ))
        }

        fn create_physical_expr(
            &self,
            _expr: &Expr,
            _input_dfschema: &crate::common::DFSchema,
            _input_schema: &Schema,
            _session_state: &SessionState,
        ) -> Result<Arc<dyn crate::physical_plan::PhysicalExpr>> {
            unimplemented!()
        }
    }

    struct MyQueryPlanner {}

    #[async_trait]
    impl QueryPlanner for MyQueryPlanner {
        async fn create_physical_plan(
            &self,
            logical_plan: &LogicalPlan,
            session_state: &SessionState,
        ) -> Result<Arc<dyn ExecutionPlan>> {
            let physical_planner = MyPhysicalPlanner {};
            physical_planner
                .create_physical_plan(logical_plan, session_state)
                .await
        }
    }

    /// Execute SQL and return results
    async fn plan_and_collect(
        ctx: &SessionContext,
        sql: &str,
    ) -> Result<Vec<RecordBatch>> {
        ctx.sql(sql).await?.collect().await
    }

    /// Generate CSV partitions within the supplied directory
    fn populate_csv_partitions(
        tmp_dir: &TempDir,
        partition_count: usize,
        file_extension: &str,
    ) -> Result<SchemaRef> {
        // define schema for data source (csv file)
        let schema = Arc::new(Schema::new(vec![
            Field::new("c1", DataType::UInt32, false),
            Field::new("c2", DataType::UInt64, false),
            Field::new("c3", DataType::Boolean, false),
        ]));

        // generate a partitioned file
        for partition in 0..partition_count {
            let filename = format!("partition-{partition}.{file_extension}");
            let file_path = tmp_dir.path().join(filename);
            let mut file = File::create(file_path)?;

            // generate some data
            for i in 0..=10 {
                let data = format!("{},{},{}\n", partition, i, i % 2 == 0);
                file.write_all(data.as_bytes())?;
            }
        }

        Ok(schema)
    }

    /// Generate a partitioned CSV file and register it with an execution context
    async fn create_ctx(
        tmp_dir: &TempDir,
        partition_count: usize,
    ) -> Result<SessionContext> {
        let ctx =
            SessionContext::with_config(SessionConfig::new().with_target_partitions(8));

        let schema = populate_csv_partitions(tmp_dir, partition_count, ".csv")?;

        // register csv file with the execution context
        ctx.register_csv(
            "test",
            tmp_dir.path().to_str().unwrap(),
            CsvReadOptions::new().schema(&schema),
        )
        .await?;

        Ok(ctx)
    }

    // Test for compilation error when calling read_* functions from an #[async_trait] function.
    // See https://github.com/apache/arrow-datafusion/issues/1154
    #[async_trait]
    trait CallReadTrait {
        async fn call_read_csv(&self) -> DataFrame;
        async fn call_read_avro(&self) -> DataFrame;
        async fn call_read_parquet(&self) -> DataFrame;
    }

    struct CallRead {}

    #[async_trait]
    impl CallReadTrait for CallRead {
        async fn call_read_csv(&self) -> DataFrame {
            let ctx = SessionContext::new();
            ctx.read_csv("dummy", CsvReadOptions::new()).await.unwrap()
        }

        async fn call_read_avro(&self) -> DataFrame {
            let ctx = SessionContext::new();
            ctx.read_avro("dummy", AvroReadOptions::default())
                .await
                .unwrap()
        }

        async fn call_read_parquet(&self) -> DataFrame {
            let ctx = SessionContext::new();
            ctx.read_parquet("dummy", ParquetReadOptions::default())
                .await
                .unwrap()
        }
    }
}<|MERGE_RESOLUTION|>--- conflicted
+++ resolved
@@ -1352,7 +1352,6 @@
             .unwrap()
     }
 
-<<<<<<< HEAD
     /// Enables or disables the coalescence of small batches into larger batches
     pub fn with_coalesce_batches(mut self, enabled: bool) -> Self {
         self.config_options.set_bool(OPT_COALESCE_BATCHES, enabled);
@@ -1366,45 +1365,6 @@
             .get_bool(OPT_COALESCE_BATCHES)
             .unwrap_or_default()
     }
-=======
-    /// Convert configuration options to name-value pairs with values
-    /// converted to strings.
-    ///
-    /// Note that this method will eventually be deprecated and
-    /// replaced by [`config_options`].
-    ///
-    /// [`config_options`]: SessionContext::config_option
-    pub fn to_props(&self) -> HashMap<String, String> {
-        let mut map = HashMap::new();
-        // copy configs from config_options
-        for (k, v) in self.config_options.options() {
-            map.insert(k.to_string(), format!("{v}"));
-        }
-        map.insert(
-            TARGET_PARTITIONS.to_owned(),
-            format!("{}", self.target_partitions()),
-        );
-        map.insert(
-            REPARTITION_JOINS.to_owned(),
-            format!("{}", self.repartition_joins()),
-        );
-        map.insert(
-            REPARTITION_AGGREGATIONS.to_owned(),
-            format!("{}", self.repartition_aggregations()),
-        );
-        map.insert(
-            REPARTITION_WINDOWS.to_owned(),
-            format!("{}", self.repartition_window_functions()),
-        );
-        map.insert(
-            PARQUET_PRUNING.to_owned(),
-            format!("{}", self.parquet_pruning()),
-        );
-        map.insert(
-            COLLECT_STATISTICS.to_owned(),
-            format!("{}", self.collect_statistics()),
-        );
->>>>>>> ac876dbc
 
     /// Enables or disables the round robin repartition for increasing parallelism
     pub fn with_round_robin_repartition(mut self, enabled: bool) -> Self {
