/*
 * Licensed to the Apache Software Foundation (ASF) under one
 * or more contributor license agreements.  See the NOTICE file
 * distributed with this work for additional information
 * regarding copyright ownership.  The ASF licenses this file
 * to you under the Apache License, Version 2.0 (the
 * "License"); you may not use this file except in compliance
 * with the License.  You may obtain a copy of the License at
 * <p>
 * http://www.apache.org/licenses/LICENSE-2.0
 * <p>
 * Unless required by applicable law or agreed to in writing, software
 * distributed under the License is distributed on an "AS IS" BASIS,
 * WITHOUT WARRANTIES OR CONDITIONS OF ANY KIND, either express or implied.
 * See the License for the specific language governing permissions and
 * limitations under the License.
 */

syntax = "proto3";

package datafusion;

option java_multiple_files = true;
option java_package = "org.apache.arrow.datafusion.protobuf";
option java_outer_classname = "DatafusionProto";

message ColumnRelation {
  string relation = 1;
}

message Column {
  string name = 1;
  ColumnRelation relation = 2;
}

message DfField{
  Field field = 1;
  ColumnRelation qualifier = 2;
}

message DfSchema {
  repeated DfField columns = 1;
  map<string, string> metadata = 2;
}

// logical plan
// LogicalPlan is a nested type
message LogicalPlanNode {
  oneof LogicalPlanType {
    ListingTableScanNode listing_scan = 1;
    ProjectionNode projection = 3;
    SelectionNode selection = 4;
    LimitNode limit = 5;
    AggregateNode aggregate = 6;
    JoinNode join = 7;
    SortNode sort = 8;
    RepartitionNode repartition = 9;
    EmptyRelationNode empty_relation = 10;
    CreateExternalTableNode create_external_table = 11;
    ExplainNode explain = 12;
    WindowNode window = 13;
    AnalyzeNode analyze = 14;
    CrossJoinNode cross_join = 15;
    ValuesNode values = 16;
    LogicalExtensionNode extension = 17;
    CreateCatalogSchemaNode create_catalog_schema = 18;
    UnionNode union = 19;
    CreateCatalogNode create_catalog = 20;
    SubqueryAliasNode subquery_alias = 21;
    CreateViewNode create_view = 22;
    DistinctNode distinct = 23;
    ViewTableScanNode view_scan = 24;
    CustomTableScanNode custom_scan = 25;
    PrepareNode prepare = 26;
  }
}

message LogicalExtensionNode {
  bytes node = 1;
  repeated LogicalPlanNode inputs = 2;
}

message ProjectionColumns {
  repeated string columns = 1;
}

message CsvFormat {
  bool has_header = 1;
  string delimiter = 2;
}

message ParquetFormat {
  bool enable_pruning = 1;
}

message AvroFormat {}

message ListingTableScanNode {
  string table_name = 1;
  repeated string paths = 2;
  string file_extension = 3;
  ProjectionColumns projection = 4;
  Schema schema = 5;
  repeated LogicalExprNode filters = 6;
  repeated string table_partition_cols = 7;
  bool collect_stat = 8;
  uint32 target_partitions = 9;
  oneof FileFormatType {
    CsvFormat csv = 10;
    ParquetFormat parquet = 11;
    AvroFormat avro = 12;
  }
  repeated LogicalExprNode file_sort_order = 13;
}

message ViewTableScanNode {
  string table_name = 1;
  LogicalPlanNode input = 2;
  Schema schema = 3;
  ProjectionColumns projection = 4;
  string definition = 5;
}

// Logical Plan to Scan a CustomTableProvider registered at runtime
message CustomTableScanNode {
  string table_name = 1;
  ProjectionColumns projection = 2;
  Schema schema = 3;
  repeated LogicalExprNode filters = 4;
  bytes custom_table_data = 5;
}

message ProjectionNode {
  LogicalPlanNode input = 1;
  repeated LogicalExprNode expr = 2;
  oneof optional_alias {
    string alias = 3;
  }
}

message SelectionNode {
  LogicalPlanNode input = 1;
  LogicalExprNode expr = 2;
}

message SortNode {
  LogicalPlanNode input = 1;
  repeated LogicalExprNode expr = 2;
  // Maximum number of highest/lowest rows to fetch; negative means no limit
  int64 fetch = 3;
}

message RepartitionNode {
  LogicalPlanNode input = 1;
  oneof partition_method {
    uint64 round_robin = 2;
    HashRepartition hash = 3;
  }
}

message HashRepartition {
  repeated LogicalExprNode hash_expr = 1;
  uint64 partition_count = 2;
}

message EmptyRelationNode {
  bool produce_one_row = 1;
}

message CreateExternalTableNode {
  reserved 1; // was string name
  OwnedTableReference name = 12;
  string location = 2;
  string file_type = 3;
  bool has_header = 4;
  DfSchema schema = 5;
  repeated string table_partition_cols = 6;
  bool if_not_exists = 7;
  string delimiter = 8;
  string definition = 9;
  string file_compression_type = 10;
  map<string, string> options = 11;
}

message PrepareNode {
  string name = 1;
  repeated ArrowType data_types = 2;
  LogicalPlanNode input = 3;
 }

message CreateCatalogSchemaNode {
  string schema_name = 1;
  bool if_not_exists = 2;
  DfSchema schema = 3;
}

message CreateCatalogNode {
  string catalog_name = 1;
  bool if_not_exists = 2;
  DfSchema schema = 3;
}

message CreateViewNode {
  reserved 1; // was string name
  OwnedTableReference name = 5;
  LogicalPlanNode input = 2;
  bool or_replace = 3;
  string definition = 4;
}

// a node containing data for defining values list. unlike in SQL where it's two dimensional, here
// the list is flattened, and with the field n_cols it can be parsed and partitioned into rows
message ValuesNode {
  uint64 n_cols = 1;
  repeated LogicalExprNode values_list = 2;
}

message AnalyzeNode {
  LogicalPlanNode input = 1;
  bool verbose = 2;
}

message ExplainNode {
  LogicalPlanNode input = 1;
  bool verbose = 2;
}

message AggregateNode {
  LogicalPlanNode input = 1;
  repeated LogicalExprNode group_expr = 2;
  repeated LogicalExprNode aggr_expr = 3;
}

message WindowNode {
  LogicalPlanNode input = 1;
  repeated LogicalExprNode window_expr = 2;
}

enum JoinType {
  INNER = 0;
  LEFT = 1;
  RIGHT = 2;
  FULL = 3;
  LEFTSEMI = 4;
  LEFTANTI = 5;
  RIGHTSEMI = 6;
  RIGHTANTI = 7;
}

enum JoinConstraint {
  ON = 0;
  USING = 1;
}

message JoinNode {
  LogicalPlanNode left = 1;
  LogicalPlanNode right = 2;
  JoinType join_type = 3;
  JoinConstraint join_constraint = 4;
<<<<<<< HEAD
  repeated Column left_join_column = 5;
  repeated Column right_join_column = 6;
=======
  repeated LogicalExprNode left_join_key = 5;
  repeated LogicalExprNode right_join_key = 6;
>>>>>>> 9f6387ec
  bool null_equals_null = 7;
  LogicalExprNode filter = 8;
}

message DistinctNode {
  LogicalPlanNode input = 1;
}

message UnionNode {
  repeated LogicalPlanNode inputs = 1;
}

message CrossJoinNode {
  LogicalPlanNode left = 1;
  LogicalPlanNode right = 2;
}

message LimitNode {
  LogicalPlanNode input = 1;
  // The number of rows to skip before fetch; non-positive means don't skip any
  int64 skip = 2;
  // Maximum number of rows to fetch; negative means no limit
  int64 fetch = 3;
}

message SelectionExecNode {
  LogicalExprNode expr = 1;
}

message SubqueryAliasNode {
  LogicalPlanNode input = 1;
  string alias = 2;
}

// logical expressions
message LogicalExprNode {
  oneof ExprType {
    // column references
    Column column = 1;

    // alias
    AliasNode alias = 2;

    ScalarValue literal = 3;

    // binary expressions
    BinaryExprNode binary_expr = 4;

    // aggregate expressions
    AggregateExprNode aggregate_expr = 5;

    // null checks
    IsNull is_null_expr = 6;
    IsNotNull is_not_null_expr = 7;
    Not not_expr = 8;

    BetweenNode between = 9;
    CaseNode case_ = 10;
    CastNode cast = 11;
    SortExprNode sort = 12;
    NegativeNode negative = 13;
    InListNode in_list = 14;
    bool wildcard = 15;
    ScalarFunctionNode scalar_function = 16;
    TryCastNode try_cast = 17;

    // window expressions
    WindowExprNode window_expr = 18;

    // AggregateUDF expressions
    AggregateUDFExprNode aggregate_udf_expr = 19;

    // Scalar UDF expressions
    ScalarUDFExprNode scalar_udf_expr = 20;

    GetIndexedField get_indexed_field = 21;

    GroupingSetNode grouping_set = 22;

    CubeNode cube = 23;

    RollupNode rollup = 24;

    IsTrue is_true = 25;
    IsFalse is_false = 26;
    IsUnknown is_unknown = 27;
    IsNotTrue is_not_true = 28;
    IsNotFalse is_not_false = 29;
    IsNotUnknown is_not_unknown = 30;
    LikeNode like = 31;
    ILikeNode ilike = 32;
    SimilarToNode similar_to = 33;

    PlaceholderNode placeholder = 34;

  }
}

message PlaceholderNode {
  string id = 1;
  ArrowType data_type = 2;
}

message LogicalExprList {
  repeated LogicalExprNode expr = 1;
}

message GroupingSetNode {
  repeated LogicalExprList expr = 1;
}

message CubeNode {
  repeated LogicalExprNode expr = 1;
}

message RollupNode {
  repeated LogicalExprNode expr = 1;
}



message GetIndexedField {
  LogicalExprNode expr = 1;
  ScalarValue key = 2;
}

message IsNull {
  LogicalExprNode expr = 1;
}

message IsNotNull {
  LogicalExprNode expr = 1;
}

message IsTrue {
  LogicalExprNode expr = 1;
}

message IsFalse {
  LogicalExprNode expr = 1;
}

message IsUnknown {
  LogicalExprNode expr = 1;
}

message IsNotTrue {
  LogicalExprNode expr = 1;
}

message IsNotFalse {
  LogicalExprNode expr = 1;
}

message IsNotUnknown {
  LogicalExprNode expr = 1;
}

message Not {
  LogicalExprNode expr = 1;
}

message AliasNode {
  LogicalExprNode expr = 1;
  string alias = 2;
}

message BinaryExprNode {
  // Represents the operands from the left inner most expression
  // to the right outer most expression where each of them are chained
  // with the operator 'op'.
  repeated LogicalExprNode operands = 1;
  string op = 3;
}

message NegativeNode {
  LogicalExprNode expr = 1;
}

message InListNode {
  LogicalExprNode expr = 1;
  repeated LogicalExprNode list = 2;
  bool negated = 3;
}

enum ScalarFunction {
  Abs=0;
  Acos=1;
  Asin=2;
  Atan=3;
  Ascii=4;
  Ceil=5;
  Cos=6;
  Digest=7;
  Exp=8;
  Floor=9;
  Ln=10;
  Log=11;
  Log10=12;
  Log2=13;
  Round=14;
  Signum=15;
  Sin=16;
  Sqrt=17;
  Tan=18;
  Trunc=19;
  Array=20;
  RegexpMatch=21;
  BitLength=22;
  Btrim=23;
  CharacterLength=24;
  Chr=25;
  Concat=26;
  ConcatWithSeparator=27;
  DatePart=28;
  DateTrunc=29;
  InitCap=30;
  Left=31;
  Lpad=32;
  Lower=33;
  Ltrim=34;
  MD5=35;
  NullIf=36;
  OctetLength=37;
  Random=38;
  RegexpReplace=39;
  Repeat=40;
  Replace=41;
  Reverse=42;
  Right=43;
  Rpad=44;
  Rtrim=45;
  SHA224=46;
  SHA256=47;
  SHA384=48;
  SHA512=49;
  SplitPart=50;
  StartsWith=51;
  Strpos=52;
  Substr=53;
  ToHex=54;
  ToTimestamp=55;
  ToTimestampMillis=56;
  ToTimestampMicros=57;
  ToTimestampSeconds=58;
  Now=59;
  Translate=60;
  Trim=61;
  Upper=62;
  Coalesce=63;
  Power=64;
  StructFun=65;
  FromUnixtime=66;
  Atan2=67;
  DateBin=68;
  ArrowTypeof=69;
  CurrentDate=70;
  CurrentTime=71;
  Uuid=72;
}

message ScalarFunctionNode {
  ScalarFunction fun = 1;
  repeated LogicalExprNode args = 2;
}

enum AggregateFunction {
  MIN = 0;
  MAX = 1;
  SUM = 2;
  AVG = 3;
  COUNT = 4;
  APPROX_DISTINCT = 5;
  ARRAY_AGG = 6;
  VARIANCE=7;
  VARIANCE_POP=8;
  COVARIANCE=9;
  COVARIANCE_POP=10;
  STDDEV=11;
  STDDEV_POP=12;
  CORRELATION=13;
  APPROX_PERCENTILE_CONT = 14;
  APPROX_MEDIAN=15;
  APPROX_PERCENTILE_CONT_WITH_WEIGHT = 16;
  GROUPING = 17;
  MEDIAN=18;
}

message AggregateExprNode {
  AggregateFunction aggr_function = 1;
  repeated LogicalExprNode expr = 2;
  bool distinct = 3;
  LogicalExprNode filter = 4;
}

message AggregateUDFExprNode {
  string fun_name = 1;
  repeated LogicalExprNode args = 2;
  LogicalExprNode filter = 3;
}

message ScalarUDFExprNode {
  string fun_name = 1;
  repeated LogicalExprNode args = 2;
}

enum BuiltInWindowFunction {
  ROW_NUMBER = 0;
  RANK = 1;
  DENSE_RANK = 2;
  PERCENT_RANK = 3;
  CUME_DIST = 4;
  NTILE = 5;
  LAG = 6;
  LEAD = 7;
  FIRST_VALUE = 8;
  LAST_VALUE = 9;
  NTH_VALUE = 10;
}

message WindowExprNode {
  oneof window_function {
    AggregateFunction aggr_function = 1;
    BuiltInWindowFunction built_in_function = 2;
    // udaf = 3
  }
  LogicalExprNode expr = 4;
  repeated LogicalExprNode partition_by = 5;
  repeated LogicalExprNode order_by = 6;
  // repeated LogicalExprNode filter = 7;
  WindowFrame window_frame = 8;
}

message BetweenNode {
  LogicalExprNode expr = 1;
  bool negated = 2;
  LogicalExprNode low = 3;
  LogicalExprNode high = 4;
}

message LikeNode {
  bool negated = 1;
  LogicalExprNode expr = 2;
  LogicalExprNode pattern = 3;
  string escape_char = 4;
}

message ILikeNode {
  bool negated = 1;
  LogicalExprNode expr = 2;
  LogicalExprNode pattern = 3;
  string escape_char = 4;
}

message SimilarToNode {
  bool negated = 1;
  LogicalExprNode expr = 2;
  LogicalExprNode pattern = 3;
  string escape_char = 4;
}

message CaseNode {
  LogicalExprNode expr = 1;
  repeated WhenThen when_then_expr = 2;
  LogicalExprNode else_expr = 3;
}

message WhenThen {
  LogicalExprNode when_expr = 1;
  LogicalExprNode then_expr = 2;
}

message CastNode {
  LogicalExprNode expr = 1;
  ArrowType arrow_type = 2;
}

message TryCastNode {
  LogicalExprNode expr = 1;
  ArrowType arrow_type = 2;
}

message SortExprNode {
  LogicalExprNode expr = 1;
  bool asc = 2;
  bool nulls_first = 3;
}

enum WindowFrameUnits {
  ROWS = 0;
  RANGE = 1;
  GROUPS = 2;
}

message WindowFrame {
  WindowFrameUnits window_frame_units = 1;
  WindowFrameBound start_bound = 2;
  // "optional" keyword is stable in protoc 3.15 but prost is still on 3.14 (see https://github.com/tokio-rs/prost/issues/430 and https://github.com/tokio-rs/prost/pull/455)
  // this syntax is ugly but is binary compatible with the "optional" keyword (see https://stackoverflow.com/questions/42622015/how-to-define-an-optional-field-in-protobuf-3)
  oneof end_bound {
    WindowFrameBound bound = 3;
  }
}

enum WindowFrameBoundType {
  CURRENT_ROW = 0;
  PRECEDING = 1;
  FOLLOWING = 2;
}

message WindowFrameBound {
  WindowFrameBoundType window_frame_bound_type = 1;
  ScalarValue bound_value = 2;
}

///////////////////////////////////////////////////////////////////////////////////////////////////
// Arrow Data Types
///////////////////////////////////////////////////////////////////////////////////////////////////

message Schema {
  repeated Field columns = 1;
}

message Field {
  // name of the field
  string name = 1;
  ArrowType arrow_type = 2;
  bool nullable = 3;
  // for complex data types like structs, unions
  repeated Field children = 4;
}

message FixedSizeBinary{
    int32 length = 1;
}

message Timestamp{
    TimeUnit time_unit = 1;
    string timezone = 2;
}

enum DateUnit{
    Day = 0;
    DateMillisecond = 1;
}

enum TimeUnit{
    Second = 0;
    Millisecond = 1;
    Microsecond = 2;
    Nanosecond = 3;
}

enum IntervalUnit{
    YearMonth = 0;
    DayTime = 1;
    MonthDayNano = 2;
}

message Decimal{
  reserved 1, 2;
  uint32 precision = 3;
  int32 scale = 4;
}

message List{
    Field field_type = 1;
}

message FixedSizeList{
    Field field_type = 1;
    int32 list_size = 2;
}

message Dictionary{
    ArrowType key = 1;
    ArrowType value = 2;
}

message Struct{
    repeated Field sub_field_types = 1;
}

enum UnionMode{
  sparse = 0;
  dense = 1;
}

message Union{
    repeated Field union_types = 1;
    UnionMode union_mode = 2;
    repeated int32 type_ids = 3;
}

message ScalarListValue{
    // encode null explicitly to distinguish a list with a null value
    // from a list with no values)
    bool is_null = 3;
    Field field = 1;
    repeated ScalarValue values = 2;
}

message ScalarTime32Value {
  oneof value {
    int32 time32_second_value = 1;
    int32 time32_millisecond_value = 2;
  };
}

message ScalarTime64Value {
  oneof value {
    int64 time64_microsecond_value = 1;
    int64 time64_nanosecond_value = 2;
  };
}

message ScalarTimestampValue {
  oneof value {
    int64 time_microsecond_value = 1;
    int64 time_nanosecond_value = 2;
    int64 time_second_value = 3;
    int64 time_millisecond_value = 4;
  };
  string timezone = 5;
}

message ScalarDictionaryValue {
  ArrowType index_type = 1;
  ScalarValue value = 2;
}

message IntervalMonthDayNanoValue {
  int32 months = 1;
  int32 days = 2;
  int64 nanos = 3;
}

message StructValue {
  // Note that a null struct value must have one or more fields, so we
  // encode a null StructValue as one witth an empty field_values
  // list.
  repeated ScalarValue field_values = 2;
  repeated Field fields = 3;
}

message ScalarFixedSizeBinary{
    bytes values =  1;
    int32 length = 2;
}

message ScalarValue{
  // was PrimitiveScalarType null_value = 19;
  reserved 19;

  oneof value {
        // was PrimitiveScalarType null_value = 19;
        // Null value of any type
        ArrowType null_value = 33;

        bool   bool_value = 1;
        string utf8_value = 2;
        string large_utf8_value = 3;
        int32  int8_value = 4;
        int32  int16_value = 5;
        int32  int32_value = 6;
        int64  int64_value = 7;
        uint32 uint8_value = 8;
        uint32 uint16_value = 9;
        uint32 uint32_value = 10;
        uint64 uint64_value = 11;
        float  float32_value = 12;
        double float64_value = 13;
        // Literal Date32 value always has a unit of day
        int32  date_32_value = 14;
        ScalarTime32Value time32_value = 15;
        ScalarListValue list_value = 17;
        //WAS: ScalarType null_list_value = 18;

        Decimal128 decimal128_value = 20;
        int64 date_64_value = 21;
        int32 interval_yearmonth_value = 24;
        int64 interval_daytime_value = 25;
        ScalarTimestampValue timestamp_value = 26;
        ScalarDictionaryValue dictionary_value = 27;
        bytes binary_value = 28;
        bytes large_binary_value = 29;
        ScalarTime64Value time64_value = 30;
        IntervalMonthDayNanoValue interval_month_day_nano = 31;
        StructValue struct_value = 32;
        ScalarFixedSizeBinary fixed_size_binary_value = 34;
    }
}

message Decimal128{
  bytes value = 1;
  int64 p = 2;
  int64 s = 3;
}

// Serialized data type
message ArrowType{
    oneof arrow_type_enum {
        EmptyMessage NONE = 1;     // arrow::Type::NA
        EmptyMessage BOOL =  2;     // arrow::Type::BOOL
        EmptyMessage UINT8 = 3;    // arrow::Type::UINT8
        EmptyMessage INT8 =  4;     // arrow::Type::INT8
        EmptyMessage UINT16 =5;   // represents arrow::Type fields in src/arrow/type.h
        EmptyMessage INT16 = 6;
        EmptyMessage UINT32 =7;
        EmptyMessage INT32 = 8;
        EmptyMessage UINT64 =9;
        EmptyMessage INT64 =10 ;
        EmptyMessage FLOAT16 =11 ;
        EmptyMessage FLOAT32 =12 ;
        EmptyMessage FLOAT64 =13 ;
        EmptyMessage UTF8 =14 ;
        EmptyMessage LARGE_UTF8 = 32;
        EmptyMessage BINARY =15 ;
        int32 FIXED_SIZE_BINARY =16 ;
        EmptyMessage LARGE_BINARY = 31;
        EmptyMessage DATE32 =17 ;
        EmptyMessage DATE64 =18 ;
        TimeUnit DURATION = 19;
        Timestamp TIMESTAMP =20 ;
        TimeUnit TIME32 =21 ;
        TimeUnit TIME64 =22 ;
        IntervalUnit INTERVAL =23 ;
        Decimal DECIMAL =24 ;
        List LIST =25;
        List LARGE_LIST = 26;
        FixedSizeList FIXED_SIZE_LIST = 27;
        Struct STRUCT =28;
        Union UNION =29;
        Dictionary DICTIONARY =30;
    }
}

//Useful for representing an empty enum variant in rust
// E.G. enum example{One, Two(i32)}
// maps to
// message example{
//    oneof{
//        EmptyMessage One = 1;
//        i32 Two = 2;
//   }
//}
message EmptyMessage{}

message OptimizedLogicalPlanType {
  string optimizer_name = 1;
}

message OptimizedPhysicalPlanType {
  string optimizer_name = 1;
}

message PlanType {
  oneof plan_type_enum {
    EmptyMessage InitialLogicalPlan = 1;
    OptimizedLogicalPlanType OptimizedLogicalPlan = 2;
    EmptyMessage FinalLogicalPlan = 3;
    EmptyMessage InitialPhysicalPlan = 4;
    OptimizedPhysicalPlanType OptimizedPhysicalPlan = 5;
    EmptyMessage FinalPhysicalPlan = 6;
  }
}

message StringifiedPlan {
  PlanType plan_type = 1;
  string plan = 2;
}

message BareTableReference {
  string table = 1;
}

message PartialTableReference {
  string schema = 1;
  string table = 2;
}

message FullTableReference {
  string catalog = 1;
  string schema = 2;
  string table = 3;
}

message OwnedTableReference {
  oneof table_reference_enum {
    BareTableReference bare = 1;
    PartialTableReference partial = 2;
    FullTableReference full = 3;
  }
}

/////////////////////////////////////////////////////////////////////////////////////////////////

// PhysicalPlanNode is a nested type
message PhysicalPlanNode {
  oneof PhysicalPlanType {
    ParquetScanExecNode parquet_scan = 1;
    CsvScanExecNode csv_scan = 2;
    EmptyExecNode empty = 3;
    ProjectionExecNode projection = 4;
    GlobalLimitExecNode global_limit = 6;
    LocalLimitExecNode local_limit = 7;
    AggregateExecNode aggregate = 8;
    HashJoinExecNode hash_join = 9;
    SortExecNode sort = 10;
    CoalesceBatchesExecNode coalesce_batches = 11;
    FilterExecNode filter = 12;
    CoalescePartitionsExecNode merge = 13;
    RepartitionExecNode repartition = 14;
    WindowAggExecNode window = 15;
    CrossJoinExecNode cross_join = 16;
    AvroScanExecNode avro_scan = 17;
    PhysicalExtensionNode extension = 18;
    UnionExecNode union = 19;
    ExplainExecNode explain = 20;
    SortPreservingMergeExecNode sort_preserving_merge = 21;
  }
}

message PhysicalExtensionNode {
  bytes node = 1;
  repeated PhysicalPlanNode inputs = 2;
}

// physical expressions
message PhysicalExprNode {
  oneof ExprType {
    // column references
    PhysicalColumn column = 1;

    ScalarValue literal = 2;

    // binary expressions
    PhysicalBinaryExprNode binary_expr = 3;

    // aggregate expressions
    PhysicalAggregateExprNode aggregate_expr = 4;

    // null checks
    PhysicalIsNull is_null_expr = 5;
    PhysicalIsNotNull is_not_null_expr = 6;
    PhysicalNot not_expr = 7;

    PhysicalCaseNode case_ = 8;
    PhysicalCastNode cast = 9;
    PhysicalSortExprNode sort = 10;
    PhysicalNegativeNode negative = 11;
    PhysicalInListNode in_list = 12;
    PhysicalScalarFunctionNode scalar_function = 13;
    PhysicalTryCastNode try_cast = 14;

    // window expressions
    PhysicalWindowExprNode window_expr = 15;

    PhysicalScalarUdfNode scalar_udf = 16;

    PhysicalDateTimeIntervalExprNode date_time_interval_expr = 17;
  }
}

message PhysicalScalarUdfNode {
  string name = 1;
  repeated PhysicalExprNode args = 2;
  ArrowType return_type = 4;
}

message PhysicalAggregateExprNode {
  AggregateFunction aggr_function = 1;
  repeated PhysicalExprNode expr = 2;
  bool distinct = 3;
}

message PhysicalWindowExprNode {
  oneof window_function {
    AggregateFunction aggr_function = 1;
    BuiltInWindowFunction built_in_function = 2;
    // udaf = 3
  }
  PhysicalExprNode expr = 4;
}

message PhysicalIsNull {
  PhysicalExprNode expr = 1;
}

message PhysicalIsNotNull {
  PhysicalExprNode expr = 1;
}

message PhysicalNot {
  PhysicalExprNode expr = 1;
}

message PhysicalAliasNode {
  PhysicalExprNode expr = 1;
  string alias = 2;
}

message PhysicalBinaryExprNode {
  PhysicalExprNode l = 1;
  PhysicalExprNode r = 2;
  string op = 3;
}

message PhysicalDateTimeIntervalExprNode {
  PhysicalExprNode l = 1;
  PhysicalExprNode r = 2;
  string op = 3;
}

message PhysicalSortExprNode {
  PhysicalExprNode expr = 1;
  bool asc = 2;
  bool nulls_first = 3;
}

message PhysicalWhenThen {
  PhysicalExprNode when_expr = 1;
  PhysicalExprNode then_expr = 2;
}

message PhysicalInListNode {
  PhysicalExprNode expr = 1;
  repeated PhysicalExprNode list = 2;
  bool negated = 3;
}

message PhysicalCaseNode {
  PhysicalExprNode expr = 1;
  repeated PhysicalWhenThen when_then_expr = 2;
  PhysicalExprNode else_expr = 3;
}

message PhysicalScalarFunctionNode {
  string name = 1;
  ScalarFunction fun = 2;
  repeated PhysicalExprNode args = 3;
  ArrowType return_type = 4;
}

message PhysicalTryCastNode {
  PhysicalExprNode expr = 1;
  ArrowType arrow_type = 2;
}

message PhysicalCastNode {
  PhysicalExprNode expr = 1;
  ArrowType arrow_type = 2;
}

message PhysicalNegativeNode {
  PhysicalExprNode expr = 1;
}

message FilterExecNode {
  PhysicalPlanNode input = 1;
  PhysicalExprNode expr = 2;
}

message FileGroup {
  repeated PartitionedFile files = 1;
}

message ScanLimit {
  // wrap into a message to make it optional
  uint32 limit = 1;
}

message FileScanExecConf {
  repeated FileGroup file_groups = 1;
  Schema schema = 2;
  repeated uint32 projection = 4;
  ScanLimit limit = 5;
  Statistics statistics = 6;
  repeated string table_partition_cols = 7;
  string object_store_url = 8;
  repeated PhysicalSortExprNode output_ordering = 9;
  repeated ConfigOption options = 10;
}

message ConfigOption {
  string key = 1;
  ScalarValue value = 2;
}

message ParquetScanExecNode {
  FileScanExecConf base_conf = 1;
  LogicalExprNode pruning_predicate = 2;
}

message CsvScanExecNode {
  FileScanExecConf base_conf = 1;
  bool has_header = 2;
  string delimiter = 3;
}

message AvroScanExecNode {
  FileScanExecConf base_conf = 1;
}

enum PartitionMode {
  COLLECT_LEFT = 0;
  PARTITIONED = 1;
  AUTO = 2;
}

message HashJoinExecNode {
  PhysicalPlanNode left = 1;
  PhysicalPlanNode right = 2;
  repeated JoinOn on = 3;
  JoinType join_type = 4;
  PartitionMode partition_mode = 6;
  bool null_equals_null = 7;
  JoinFilter filter = 8;
}

message UnionExecNode {
  repeated PhysicalPlanNode inputs = 1;
}

message ExplainExecNode {
  Schema schema = 1;
  repeated StringifiedPlan stringified_plans = 2;
  bool verbose = 3;
}

message CrossJoinExecNode {
  PhysicalPlanNode left = 1;
  PhysicalPlanNode right = 2;
}

message PhysicalColumn {
  string name = 1;
  uint32 index = 2;
}

message JoinOn {
  PhysicalColumn left = 1;
  PhysicalColumn right = 2;
}

message EmptyExecNode {
  bool produce_one_row = 1;
  Schema schema = 2;
}

message ProjectionExecNode {
  PhysicalPlanNode input = 1;
  repeated PhysicalExprNode expr = 2;
  repeated string expr_name = 3;
}

enum AggregateMode {
  PARTIAL = 0;
  FINAL = 1;
  FINAL_PARTITIONED = 2;
}

message WindowAggExecNode {
  PhysicalPlanNode input = 1;
  repeated PhysicalExprNode window_expr = 2;
  repeated string window_expr_name = 3;
  Schema input_schema = 4;
}

message AggregateExecNode {
  repeated PhysicalExprNode group_expr = 1;
  repeated PhysicalExprNode aggr_expr = 2;
  AggregateMode mode = 3;
  PhysicalPlanNode input = 4;
  repeated string group_expr_name = 5;
  repeated string aggr_expr_name = 6;
  // we need the input schema to the partial aggregate to pass to the final aggregate
  Schema input_schema = 7;
  repeated PhysicalExprNode null_expr = 8;
  repeated bool groups = 9;
}

message GlobalLimitExecNode {
  PhysicalPlanNode input = 1;
  // The number of rows to skip before fetch
  uint32 skip = 2;
  // Maximum number of rows to fetch; negative means no limit
  int64 fetch = 3;
}

message LocalLimitExecNode {
  PhysicalPlanNode input = 1;
  uint32 fetch = 2;
}

message SortExecNode {
  PhysicalPlanNode input = 1;
  repeated PhysicalExprNode expr = 2;
  // Maximum number of highest/lowest rows to fetch; negative means no limit
  int64 fetch = 3;
}

message SortPreservingMergeExecNode {
  PhysicalPlanNode input = 1;
  repeated PhysicalExprNode expr = 2;
}

message CoalesceBatchesExecNode {
  PhysicalPlanNode input = 1;
  uint32 target_batch_size = 2;
}

message CoalescePartitionsExecNode {
  PhysicalPlanNode input = 1;
}

message PhysicalHashRepartition {
  repeated PhysicalExprNode hash_expr = 1;
  uint64 partition_count = 2;
}

message RepartitionExecNode{
  PhysicalPlanNode input = 1;
  oneof partition_method {
    uint64 round_robin = 2;
    PhysicalHashRepartition hash = 3;
    uint64 unknown = 4;
  }
}

message JoinFilter{
  PhysicalExprNode expression = 1;
  repeated ColumnIndex column_indices = 2;
  Schema schema = 3;
}

message ColumnIndex{
  uint32 index = 1;
  JoinSide side = 2;
}

enum JoinSide{
  LEFT_SIDE = 0;
  RIGHT_SIDE = 1;
}

message PartitionedFile {
  string path = 1;
  uint64 size = 2;
  uint64 last_modified_ns = 3;
  repeated ScalarValue partition_values = 4;
  FileRange range = 5;
}

message FileRange {
  int64 start = 1;
  int64 end = 2;
}

message PartitionStats {
  int64 num_rows = 1;
  int64 num_batches = 2;
  int64 num_bytes = 3;
  repeated ColumnStats column_stats = 4;
}

message Statistics {
  int64 num_rows = 1;
  int64 total_byte_size = 2;
  repeated ColumnStats column_stats = 3;
  bool is_exact = 4;
}

message ColumnStats {
  ScalarValue min_value = 1;
  ScalarValue max_value = 2;
  uint32 null_count = 3;
  uint32 distinct_count = 4;
}<|MERGE_RESOLUTION|>--- conflicted
+++ resolved
@@ -257,13 +257,8 @@
   LogicalPlanNode right = 2;
   JoinType join_type = 3;
   JoinConstraint join_constraint = 4;
-<<<<<<< HEAD
-  repeated Column left_join_column = 5;
-  repeated Column right_join_column = 6;
-=======
   repeated LogicalExprNode left_join_key = 5;
   repeated LogicalExprNode right_join_key = 6;
->>>>>>> 9f6387ec
   bool null_equals_null = 7;
   LogicalExprNode filter = 8;
 }
